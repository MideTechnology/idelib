--- conflicted
+++ resolved
@@ -1416,11 +1416,7 @@
             block._rollingMean = rollingMean = np.median(
                 [b.mean for b in self._data[firstBlock:lastBlock]],
                 axis=0, overwrite_input=True
-<<<<<<< HEAD
             )
-=======
-            ))
->>>>>>> cb25a3bc
             block._rollingMeanSpan = rollingMeanSpan = span
             block._rollingMeanLen = rollingMeanLen = len(self._data)
         
@@ -1478,11 +1474,8 @@
                 logger.info( "%s: bad transform %r %r" % (self.parent.name,timestamp, value))
                 sleep(0.001)
                 event = xform(timestamp, value, session=self.session, noBivariates=self.noBivariates)
-<<<<<<< HEAD
-=======
                 if event is None:
                     return None
->>>>>>> cb25a3bc
             time, vals = event
 
             offset = self._getBlockRollingMean(blockIdx)
@@ -1943,17 +1936,10 @@
                     event = xform(time, val, session, noBivariates=self.noBivariates)
                     if event is None:
                         event = time, val
-<<<<<<< HEAD
                 timex, valx = event
                 if offset is not None:
                     valx = valx - offset
                 result_append(valx)
-=======
-                eTime, eVals = event
-                if offset is not None:
-                    eVals -= offset
-                result_append(eVals)
->>>>>>> cb25a3bc
             
             # Transformation has negative coefficient for inverted z-axis data
             # -> need to sort mins/maxes to compensate
