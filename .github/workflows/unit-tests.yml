--- conflicted
+++ resolved
@@ -31,11 +31,7 @@
 
       - run: python -m pip install .[test]
 
-<<<<<<< HEAD
-      - run: python -m pytest ./testing/ --cov=idelib --cov-report=xml
-=======
       - run: python -m pytest ./testing/ --cov=idelib --cov-report=xml -n auto
->>>>>>> e0e7844a
       - run: sphinx-build -W -b html docs/source docs/html
       - run: sphinx-build -W -b doctest docs/source docs/doctest
 
