--- conflicted
+++ resolved
@@ -30,20 +30,12 @@
       - name: Upgrade pip
         run: python -m pip install --upgrade pip
 
-<<<<<<< HEAD
       - name: Checkout code
         uses: actions/checkout@v2
 
       - name: Get pip Cache Location
         id: pip-cache
         run: echo "::set-output name=dir::$(pip cache dir)"
-=======
-      - run: python -m pip install .[test,docs]
-
-      - run: python -m pytest ./testing/ --cov=idelib --cov-report=xml -n auto
-      - run: sphinx-build -W -b html docs docs/html
-      - run: sphinx-build -W -b doctest docs docs/doctest
->>>>>>> 00466003
 
       - name: Setup pip Cache
         uses: actions/cache@v2
@@ -52,7 +44,7 @@
           key: ${{ runner.os }}-${{ matrix.python-version }}-pip-${{ hashFiles('**/setup.py') }}
 
       - name: Install package & (test) dependencies
-        run: python -m pip install .[test] -U --upgrade-strategy=eager
+      - run: python -m pip install .[test,docs]
 
       - name: Run Unit Tests
         run: python -m pytest ./testing/ --cov=idelib --cov-report=xml -n auto
