'''
enDAQ Lab: Full-featured viewer for data recorded by enDAQ and Slam Stick data
loggers. Also does Slam Stick recorder configuration.

TODO: Remove vestigial features that haven't been fully implemented (operations)
TODO: Add help text to menu items (after moving the logo in the status bar)
TODO: Clean up `Viewer.ask()`, maybe make it a stand-alone function. It could
    be useful elsewhere.
TODO: Refactor and clean everything. This has grown organically since 2013.

See other TODO items in the code.
'''
from __future__ import absolute_import, print_function

#===============================================================================
#
#===============================================================================

from collections import OrderedDict
from datetime import datetime
import os
import sys
from threading import Event
import time

if (sys.hexversion & 0xffff0000) != 0x02070000:
    raise RuntimeError("This branch requires Python 2.7!")

import wx

if wx.MAJOR_VERSION < 4:
    raise RuntimeError("This branch requires wxPython 4!")

from wx.lib.rcsizer import RowColSizer
from wx.lib.wordwrap import wordwrap

# Graphics (icons, etc.)
import images

# Custom controls, events and base classes
from base import MenuMixin
from common import cleanUnicode, wordJoin
import events

# Views, dialogs and such
from aboutbox import AboutBox
import config_dialog
from converter_editor import ConverterEditor
from fileinfo import RecorderInfoDialog
from renders.fft import FFTView, SpectrogramView, PSDView
from loader import Loader
from plots import PlotSet
from preferences import Preferences
from renders.renderplot import PlotView
import scripting.editor, scripting.shell
import updater
from widgets import export_dialog as xd
from widgets import live_calibration
from widgets.shared import StatusBar
from widgets.device_dialog import selectDevice
from widgets.memorydialog import MemoryDialog
from widgets.range_dialog import RangeDialog
from widgets.timeline import Corner, Timeline, TimeNavigator

# Special helper objects and functions
import devices.efm32_firmware
from threaded_file import ThreadAwareFile

# The actual data-related stuff
from mide_ebml import ebmlite
import mide_ebml.classic.importer
import mide_ebml.multi_importer
import mide_ebml.matfile
import mide_ebml.unit_conversion

# Plug-ins
import plugins
import tools.raw2mat
import tools.filesplit
import tools.ide2csv


#===============================================================================
#
#===============================================================================

from build_info import APPNAME, VERSION, DEBUG, BETA, BUILD_NUMBER, BUILD_TIME
from build_info import REPO_BRANCH, REPO_COMMIT_ID
from logger import logger

__version__= '.'.join(map(str, VERSION))
__copyright__=(u"Copyright (c) %s Mid\xe9 Technology" %
               (datetime.fromtimestamp(BUILD_TIME).year))

if BETA:
    __version__ = '%s BETA b%04d' % (__version__, BUILD_NUMBER)
if DEBUG:
    __version__ = '%s DEBUG b%04d' % (__version__, BUILD_NUMBER)
    import socket
    if socket.gethostname() in ('HADLEY', 'DEDHAM', 'LEE'):
        try:
            # TODO: Make sure this doesn't make it into PyInstaller build
            import yappi
            yappi.start()
            logger.info('yappi profiler started.')
        except ImportError:
            logger.info('Could not import profiler (yappi), continuing...')
            pass

# The feedback form URL. Will show up as an item in the Help menu if provided.
FEEDBACK_URL = "https://www.surveymonkey.com/s/slam-stick-x"

RESOURCES_URL = "http://info.mide.com/data-loggers/slam-stick-data-logger-resources?utm_source=Slam-Stick-X-Data-Logger&utm_medium=Device&utm_content=Link-to-Slam-Stick-Resources-web-page-from-Device&utm_campaign=Slam-Stick-X"


#===============================================================================
#
#===============================================================================

ANTIALIASING_MULTIPLIER = 3.33
RESAMPLING_JITTER = 0.125

FILESIZE_WARNING = 33554432


#===============================================================================
#
#===============================================================================

class Viewer(wx.Frame, MenuMixin):
    """ The main data viewer frame, wrapping all major functionality.
    """

    timeScalar = 1.0/(10**6)
    timerange = (1043273L * timeScalar*2,7672221086L * timeScalar)

    # Custom menu IDs
    # TODO: Consider using literal IDs, so they are sure to be consistent
    #     between runs of the application.
    ID_FILE_RECENT = wx.NewIdRef()
    ID_FILE_EXPORT = wx.NewIdRef()
    ID_FILE_PROPERTIES = wx.NewIdRef()
    ID_FILE_MULTI = wx.NewIdRef()
    ID_EDIT_CLEARPREFS = wx.NewIdRef()
    ID_EDIT_RANGES = wx.NewIdRef()
    ID_VIEW_ADDSOURCE = wx.NewIdRef()
    ID_VIEW_NEWTAB = wx.NewIdRef()
    ID_VIEW_ZOOM_OUT_Y = wx.NewIdRef()
    ID_VIEW_ZOOM_IN_Y = wx.NewIdRef()
    ID_VIEW_ZOOM_FIT_Y = wx.NewIdRef()
    ID_VIEW_ZOOM_FIT_ALL = wx.NewIdRef()
    ID_VIEW_ANTIALIAS = wx.NewIdRef()
    ID_VIEW_JITTER = wx.NewIdRef()
    ID_VIEW_UTCTIME = wx.NewIdRef()
    ID_VIEW_LOCALTIME = wx.NewIdRef()
    ID_VIEW_MINMAX = wx.NewIdRef()
    ID_VIEW_MEAN = wx.NewIdRef()
    ID_VIEW_LINES_MAJOR = wx.NewIdRef()
    ID_VIEW_LINES_MINOR = wx.NewIdRef()
    ID_VIEW_LEGEND = wx.NewIdRef()
    ID_VIEW_HOLLOW = wx.NewIdRef()
    ID_DEVICE_CONFIG = wx.NewIdRef()
    ID_DEVICE_UPDATE = wx.NewIdRef()
    ID_DATA_MEAN_SUBMENU = wx.NewIdRef()
    ID_DATA_NOMEAN = wx.NewIdRef()
    ID_DATA_MEAN = wx.NewIdRef()
    ID_DATA_MEAN_TOTAL = wx.NewIdRef()
    ID_DATA_WARNINGS = wx.NewIdRef()
    ID_DATA_DISPLAY = wx.NewIdRef()
    ID_DATA_DISPLAY_NATIVE = wx.NewIdRef()
    ID_DATA_DISPLAY_CONFIG = wx.NewIdRef()
    ID_DATA_EDIT_CAL = wx.NewIdRef()
    ID_DATA_DISABLE_BIVARIATES = wx.NewIdRef()
    ID_DATA_RENDER = wx.NewIdRef()
    ID_DATA_RENDER_FFT = wx.NewIdRef()
    ID_DATA_RENDER_PSD = wx.NewIdRef()
    ID_DATA_RENDER_SPEC = wx.NewIdRef()
    ID_DATA_RENDER_PLOTS = wx.NewIdRef()
    ID_SCRIPTING_EDIT = wx.NewIdRef()
    ID_SCRIPTING_CONSOLE = wx.NewIdRef()
    ID_TOOLS = wx.NewIdRef()
    ID_HELP_CHECK_UPDATES = wx.NewIdRef()
    ID_HELP_FEEDBACK = wx.NewIdRef()
    ID_HELP_RESOURCES = wx.NewIdRef()

    ID_DEBUG_SUBMENU = wx.NewIdRef()
    ID_DEBUG_SAVEPREFS = wx.NewIdRef()
    ID_DEBUG_CONSOLE = wx.NewIdRef()
    ID_DEBUG0 = wx.NewIdRef()
    ID_DEBUG1 = wx.NewIdRef()
    ID_DEBUG2 = wx.NewIdRef()
    ID_DEBUG3 = wx.NewIdRef()
    ID_DEBUG4 = wx.NewIdRef()


    def __init__(self, *args, **kwargs):
        """ Constructor. Takes the standard wx.Frame/MenuMixin arguments plus:

            @keyword app: The viewer's parent application.
        """
        splash  = kwargs.pop('splash', True)
        openDialog = kwargs.pop('openDialog', False)
        self.app = kwargs.pop('app', None)
        self.units = kwargs.pop('units',('Time','s'))
        self.number = kwargs.pop('number', 1)

        self.drawingSuspended = Event()
        self.suspendDrawing()

        filename = kwargs.pop('filename', None)
        if filename:
            splash = False

        displaySize = wx.DisplaySize()
        windowSize = int(displaySize[0]*.66), int(displaySize[1]*.66)
        kwargs.setdefault('size', windowSize)
        kwargs.setdefault('title', self.app.getWindowTitle(self))

        super(Viewer, self).__init__(*args, **kwargs)

        self.root = self # for consistency with other objects
        self.dataset = None
        self.session = None
        self.dataSources = OrderedDict()
        self.tabTypes = {} # Each tab shows one type of unit
        self.cancelQueue = []
        self.plotarea = None

        self.menubar = None
        self.loadPrefs()

        self.buildUI(splash)
        self.Centre()
        self.Show()

        self._nextColor = 0
        self.setVisibleRange(self.timerange[0], self.timerange[1])

        # FUTURE: FFT views as separate windows will eventually be refactored.
        self.childViews = {}
        self.console = None

        self.Bind(events.EVT_SET_VISIBLE_RANGE, self.OnSetVisibleRange)
        self.Bind(events.EVT_SET_TIME_RANGE, self.OnSetTimeRange)
        self.Bind(events.EVT_PROGRESS_START, self.OnProgressStart)
        self.Bind(events.EVT_PROGRESS_UPDATE, self.OnProgressUpdate)
        self.Bind(events.EVT_PROGRESS_END, self.OnProgressEnd)
        self.Bind(events.EVT_INIT_PLOTS, self.initPlots)
        self.Bind(events.EVT_IMPORT_ERROR, self.handleError)

        self.Bind(events.EVT_SUSPEND_DRAWING, self.suspendDrawing)
        self.Bind(events.EVT_RESUME_DRAWING, self.resumeDrawing)

        self.Bind(wx.EVT_CLOSE, self.OnClose)

        if filename is not None:
            if wx.GetKeyState(wx.WXK_SHIFT):
                self.setNoBivariates(True)

            if isinstance(filename, basestring):
                self.openFile(filename)
            else:
                self.openMultiple(filename)

        elif openDialog or self.app.getPref('openOnStart', True):
            self.OnFileOpenMenu(None)


    def __repr__(self):
        """ x.__repr__() <==> repr(x), but more human-readable.
            To make scripting a little simpler.
        """
        try:
            return '<%s %s: "%s">' % (type(self).__name__, self.number,
                                  self.app.getWindowTitle(self, showApp=False,
                                                          number=False))
        except:
            return super(Viewer, self).__repr__()


    def loadPrefs(self):
        """ Get all the attributes that are read from the preferences.
            Separated from `__init__` to allow reloading after editing in the
            preferences dialog.
        """
        self.uiBgColor = wx.SystemSettings.GetColour(wx.SYS_COLOUR_3DFACE)
        self.xFormatter = "X: %%.%df %%s" % self.app.getPref('precisionX', 4)
        self.yFormatter = "Y: %%.%df %%s" % self.app.getPref('precisionY', 4)
        self.antialias = self.app.getPref('antialiasing', False)
        self.aaMultiplier = self.app.getPref('antialiasingMultiplier',
                                             ANTIALIASING_MULTIPLIER)
        self.noisyResample = self.app.getPref('resamplingJitter', False)
        self.showUtcTime = self.app.getPref('showUtcTime', True)
        self.showLocalTime = self.app.getPref('showLocalTime', False)
        self.drawMinMax = self.app.getPref('drawMinMax', False)
        self.drawMean = self.app.getPref('drawMean', False)
        self.drawMajorHLines = self.app.getPref('drawMajorHLines', True)
        self.drawMinorHLines = self.app.getPref('drawMinorHLines', False)
        self.showLegend = self.app.getPref('showLegend', True)
        self.legendPos = self.app.getPref('legendPosition', 1)

        self.drawHollowPlot = self.app.getPref('drawHollowPlot', False)
        self.noBivariates = self.app.getPref('noBivariates', False)

        self.showDebugChannels = self.app.getPref('showDebugChannels', True)

        if self.plotarea is not None:
            # reload, probably
            for p in self.plotarea:
                p.loadPrefs()
            self.plotarea.redraw()

        if self.menubar is not None:
            self.OnToggleUtcTime(self.showUtcTime)
            self.OnToggleLocalTime(self.showLocalTime)


    def buildMenus(self):
        """ Construct and configure the view's menu bar. Called once by
            `buildUI()`. Used internally.
        """
        showAdvanced = self.app.getPref('showAdvancedOptions', False)

        self.menubar = wx.MenuBar()

        # "File" menu
        #=======================================================================
        fileMenu = self.addMenu(self.menubar,  '&File')
        self.addMenuItem(fileMenu, wx.ID_NEW,
                         "&New Viewer Window\tCtrl+N",
                         "Create a new viewer, empty viewer window.",
                         self.OnFileNewMenu)
        self.addMenuItem(fileMenu, wx.ID_CLOSE,
                         "Close Viewer Window\tCtrl+W",
                         "Close the current document.", self.OnClose)

        fileMenu.AppendSeparator()
        self.addMenuItem(fileMenu, wx.ID_OPEN,
                         "&Open...\tCtrl+O",
                         "Load and display a recording file.",
                         self.OnFileOpenMenu)
#         self.addMenuItem(fileMenu, self.ID_FILE_MULTI,
#                          "Open Multiple...", "",
#                          self.OnFileOpenMulti)

        # "Recent Files" submenu. This does not use `wx.FileHistory`. Consider
        # using that later.
        self.recentFilesMenu = wx.Menu()
        fileMenu.Append(self.ID_FILE_RECENT, "Open Recent",
                            self.recentFilesMenu)
        self.Bind(wx.EVT_UPDATE_UI, self.OnShowRecentFiles, id=self.ID_FILE_RECENT)
        self.Bind(wx.EVT_MENU_RANGE, self.OnPickRecentFile, id=wx.ID_FILE1, id2=wx.ID_FILE9)

        self.addMenuItem(fileMenu, wx.ID_CANCEL, "Stop Importing\tCtrl-.",
                         "Cancel the current import.",
                         self.cancelOperation, enabled=False)

        fileMenu.AppendSeparator()
        self.addMenuItem(fileMenu, self.ID_FILE_EXPORT,
                         "&Export Data...\tCtrl+S",
                         "Export data to another format.",
                         self.OnFileExportMenu)

        fileMenu.AppendSeparator()
        self.addMenuItem(fileMenu, self.ID_FILE_PROPERTIES,
                         "Recording Properties...\tCtrl+I",
                         "Display information about this recording file.",
                         self.OnFileProperties)

#         fileMenu.AppendSeparator()
#         self.addMenuItem(fileMenu, wx.ID_PRINT, "&Print...", "", enabled=False)
#         self.addMenuItem(fileMenu, wx.ID_PRINT_SETUP, "Print Setup...", "",
#                          enabled=False)

        fileMenu.AppendSeparator()
        self.addMenuItem(fileMenu, wx.ID_EXIT,
                         'E&xit\tCtrl+Q',
                         'Close all files and quit %s.' % APPNAME,
                self.OnFileExitMenu)
        wx.App.SetMacExitMenuItemId(wx.ID_EXIT)

        # "Edit" menu
        #=======================================================================
        editMenu = self.addMenu(self.menubar, '&Edit')
        self.addMenuItem(editMenu, wx.ID_CUT, "Cut", "", enabled=False)
        self.addMenuItem(editMenu, wx.ID_COPY, "Copy", "", enabled=False)
        self.addMenuItem(editMenu, wx.ID_PASTE, "Paste", "", enabled=False)
        editMenu.AppendSeparator()
        self.addMenuItem(editMenu, wx.ID_PREFERENCES, "Preferences...",
                         "Configure and customize %s" % APPNAME,
                         self.app.editPrefs)

        # "View" menu
        #=======================================================================
        viewMenu = self.addMenu(self.menubar, 'V&iew')
        self.addMenuItem(viewMenu, wx.ID_REFRESH, "&Redraw Plots\tCtrl+R", "",
                         self.plotarea.redraw)
        viewMenu.AppendSeparator()

        self.viewNewTabMenu = self.addSubMenu(viewMenu, self.ID_VIEW_NEWTAB,
                                              "Create New Tab")
        self.viewSourceMenu = self.addSubMenu(viewMenu, self.ID_VIEW_ADDSOURCE,
                                              "Display Channels")
        self.addMenuItem(viewMenu, self.ID_VIEW_LEGEND,
                         "Show Legend\tCtrl+L",
                         "Display the overlay listing plot names and colors.",
                         self.OnLegendToggle, kind=wx.ITEM_CHECK)
        self.addMenuItem(viewMenu, self.ID_VIEW_HOLLOW,
                         "'Hollow' Envelope Drawing",
                         "Hollow mode: When zoomed out, plot only the minimum "
                         "and maximum values.",
                         self.OnHollowToggle, kind=wx.ITEM_CHECK)
        viewMenu.AppendSeparator()

        self.addMenuItem(viewMenu, self.ID_EDIT_RANGES,
                         "Edit Visible Ranges...\tCtrl+E",
                         "Change the displayed ranges numerically.",
                         self.OnEditRanges)
        self.addMenuItem(viewMenu, wx.ID_ZOOM_OUT, "Zoom Out X\tCtrl+-",
                         "Zoom out on the horizontal axis.",
                         self.OnZoomOutX)
        self.addMenuItem(viewMenu, wx.ID_ZOOM_IN, "Zoom In X\tCtrl+=",
                         "Zoom in on the horizontal axis",
                         self.OnZoomInX)
        self.addMenuItem(viewMenu, wx.ID_ZOOM_FIT, "Zoom to Fit X\tCtrl+0",
                         "Zoom horizontally to fit the entire data set.",
                         self.OnZoomFitX)
        self.addMenuItem(viewMenu, self.ID_VIEW_ZOOM_OUT_Y, "Zoom Out Y\tAlt+-",
                         'Zoom out on the vertical axis.',
                         self.OnZoomOutY)
        self.addMenuItem(viewMenu, self.ID_VIEW_ZOOM_IN_Y, "Zoom In Y\tAlt+=",
                         'Zoom in on the vertical axis',
                         self.OnZoomInY)
        self.addMenuItem(viewMenu, self.ID_VIEW_ZOOM_FIT_Y,
                         "Zoom to Fit Y\tAlt+0",
                         'Zoom vertically to fit all data in the visible interval.',
                         self.OnZoomFitY)
        self.addMenuItem(viewMenu, self.ID_VIEW_ZOOM_FIT_ALL,
                         "Zoom to Fit All\tAlt+Ctrl+0",
                         'Zoom to display the entirety of the data set.',
                         self.OnZoomFitAll)
        viewMenu.AppendSeparator()
        self.addMenuItem(viewMenu, self.ID_VIEW_ANTIALIAS,
                         "Antialiased Drawing",
                         "Toggle antialiased drawing.",
                         self.OnToggleAA, kind=wx.ITEM_CHECK)
        self.addMenuItem(viewMenu, self.ID_VIEW_JITTER,
                        "Noisy Resampling",
                        "Remove aliasing by slightly randomizing the sampling.",
                        self.OnToggleNoise, kind=wx.ITEM_CHECK)
        viewMenu.AppendSeparator()
        self.addMenuItem(viewMenu, self.ID_VIEW_MINMAX,
                         "Show Buffer Minimum/Maximum",
                         "Draw the envelop around the raw data to simplify" \
                         " the view for large data sets",
                         self.OnToggleMinMax, kind=wx.ITEM_CHECK)
        self.addMenuItem(viewMenu, self.ID_VIEW_MEAN,
                         "Show Buffer Mean",
                         "Draw the mean of the raw data across every block of"
                         " data points",
                         self.OnToggleViewMean, kind=wx.ITEM_CHECK)
        viewMenu.AppendSeparator()
        self.addMenuItem(viewMenu, self.ID_VIEW_LINES_MAJOR,
                         "Show Major Horizontal Grid Lines\tCtrl+'",
                         "Toggle the display of horizontal grid lines.",
                         self.OnToggleLinesMajor, kind=wx.ITEM_CHECK)
        self.addMenuItem(viewMenu, self.ID_VIEW_LINES_MINOR,
                         "Show Minor Horizontal Grid Lines\tCtrl+Shift+'",
                         "Toggle the display of minor horizontal grid lines.",
                         self.OnToggleLinesMinor, kind=wx.ITEM_CHECK)
        viewMenu.AppendSeparator()
<<<<<<< HEAD
        self.addMenuItem(viewMenu, self.ID_VIEW_UTCTIME, 
                         "Show Absolute UTC Time", 
                         "Display the UTC time corresponding to the mouse's" \
                         " X position.",
                         self.OnToggleUtcTime, kind=wx.ITEM_CHECK,
                         checked=self.showUtcTime)
        self.addMenuItem(viewMenu, self.ID_VIEW_LOCALTIME, 
                         "Show Absolute Local Time", 
                         "Display the local time corresponding to the mouse's" \
                         " X position.",
=======
        self.addMenuItem(viewMenu, self.ID_VIEW_UTCTIME,
                         "Show Absolute UTC Time",
                         "Display the UTC time corresponding to the mouse's X position.",
                         self.OnToggleUtcTime, kind=wx.ITEM_CHECK,
                         checked=self.showUtcTime)
        self.addMenuItem(viewMenu, self.ID_VIEW_LOCALTIME,
                         "Show Absolute Local Time",
                         "Display the local time corresponding to the mouse's X position.",
>>>>>>> c84313e5
                         self.OnToggleLocalTime, kind=wx.ITEM_CHECK,
                         checked=self.showLocalTime)

        # "Device" menu
        #=======================================================================
        deviceMenu = self.addMenu(self.menubar, 'De&vice')
        self.addMenuItem(deviceMenu, self.ID_DEVICE_CONFIG,
                         "Configure &Device...\tCtrl+D",
                         "Select and configure a recording device.",
                         self.OnDeviceConfigMenu)
        if showAdvanced:
            deviceMenu.AppendSeparator()
            self.addMenuItem(deviceMenu, self.ID_DEVICE_UPDATE,
                             "Update Recorder Firmware...",
                             "Update the firmware on a recording device.",
                             self.OnDeviceUpdateFW)

        # "Data" menu
        #=======================================================================
        dataMenu = self.addMenu(self.menubar, "&Data")
        meanMenu = self.addSubMenu(dataMenu, self.ID_DATA_MEAN_SUBMENU,
                                   "Remove Mean")
        self.addMenuItem(meanMenu, self.ID_DATA_NOMEAN,
                         "Do Not Remove Mean",
                         "",
                         self.OnDontRemoveMeanCheck, kind=wx.ITEM_RADIO)
        self.addMenuItem(meanMenu, self.ID_DATA_MEAN,
                         "Remove Rolling Mean from Data",
                         "Plot data with the average of a set interval removed.",
                         self.OnRemoveRollingMeanCheck, kind=wx.ITEM_RADIO)
        self.addMenuItem(meanMenu, self.ID_DATA_MEAN_TOTAL,
                         "Remove Total Mean from Data",
                         "Plot data with the average of the total file removed.",
                         self.OnRemoveTotalMeanCheck, kind=wx.ITEM_RADIO)

        self.displayMenu = self.addSubMenu(dataMenu, self.ID_DATA_DISPLAY,
                                           "Display Units")
        self.addMenuItem(self.displayMenu, self.ID_DATA_DISPLAY_NATIVE,
                         "Native Units",
                         "Display data in the file's original units.",
                         self.OnConversionPicked, kind=wx.ITEM_RADIO)

        dataMenu.AppendSeparator()
        renderMenu = self.addSubMenu(dataMenu, self.ID_DATA_RENDER, "Render")
        self.addMenuItem(renderMenu, self.ID_DATA_RENDER_PLOTS,
                         "Render &Plots...",
                         'Generate a printable plot in a new window.',
                         self.renderPlot)
        self.addMenuItem(renderMenu, self.ID_DATA_RENDER_FFT,
                         "Render &FFT...\tCtrl+F",
                         "Generate an FFT plot in a new window.",
                         self.renderPlot)
        self.addMenuItem(renderMenu, self.ID_DATA_RENDER_PSD,
                         "Render &PSD...\tCtrl+P",
                         "Generate a PSD plot in a new window.",
                         self.renderPlot)
        self.addMenuItem(renderMenu, self.ID_DATA_RENDER_SPEC,
                         "Render &Spectrogram...\tCtrl+G",
                         "Generate a spectrogram (2D FFT) in a new window.",
                         self.renderPlot)
        dataMenu.AppendSeparator()

        self.addMenuItem(dataMenu, self.ID_DATA_EDIT_CAL,
                         "&Edit Calibration Polynomials...",
<<<<<<< HEAD
                         "Edit the functions that convert raw data into"
                         " engineering units and calibrated", 
=======
                         "",
>>>>>>> c84313e5
                         self.OnEditCalibration)

        self.addMenuItem(dataMenu, self.ID_DATA_DISABLE_BIVARIATES,
                         "&Disable Bivariate References",
                         "Improve plotting speed at the expense of disabling"
                         " temperature dependent calibration",
                         self.OnDisableBivariates, kind=wx.ITEM_CHECK)

        dataMenu.AppendSeparator()
        self.viewWarningsMenu = self.addSubMenu(dataMenu, self.ID_DATA_WARNINGS,
                          "Display Range Warnings")

        #=======================================================================
        # "Scripting" menu

        # TODO: Remove the `showAdvanced` conditional (once things work!)
        if showAdvanced:
            scriptMenu = self.addMenu(self.menubar, '&Scripting')
            self.addMenuItem(scriptMenu, self.ID_SCRIPTING_EDIT,
                             "Open Script &Editor\tCtrl+Shift+E",
                             'Open the Python script editor.',
                             self.OnShowScriptEditor)
            self.addMenuItem(scriptMenu, self.ID_SCRIPTING_CONSOLE,
                             "Open Python &Console\tCtrl+Shift+C",
                             "Open the Python interactive interpreter.",
                             self.OnShowScriptConsole)


        #=======================================================================
        # "Tools" menu, only appears if there are tools.

        self.toolPlugins = {}
        if self.app.plugins is not None:
            tools = self.app.plugins.find(type='tool', isModule=True)
            extTools = self.app.plugins.find(type='tool', isModule=False)

            if not showAdvanced:
                # Remove tools marked as 'advanced'
                tools = [t for t in tools if not t.info.get('advanced', False)]
                extTools = [t for t in extTools if not t.info.get('advanced', False)]

            if tools or extTools:
                toolMenu = self.addMenu(self.menubar, "Tools")
                tools.sort(key=lambda x: x.name)
                for t in tools:
                    tid = t.info.setdefault('_wxId', wx.NewIdRef())
                    self.toolPlugins[tid] = t
                    self.addMenuItem(toolMenu, tid, t.name, t.desc,
                                     self.OnToolMenuSelection)
                if extTools:
                    extTools.sort(key=lambda x: x.name)
                    toolMenu.AppendSeparator()
                    for t in extTools:
                        tid = t.info.setdefault('_wxId', wx.NewIdRef())
                        self.toolPlugins[tid] = t
                        self.addMenuItem(toolMenu, tid, t.name, t.desc,
                                         self.OnToolMenuSelection)

        #=======================================================================
        # "Help" menu

        helpMenu = self.addMenu(self.menubar, '&Help')
        self.addMenuItem(helpMenu, wx.ID_ABOUT,
                         "About %s..." % self.app.fullAppName,
                         "About %s..." % self.app.fullAppName,
                         self.OnHelpAboutMenu)
        helpMenu.AppendSeparator()
        self.addMenuItem(helpMenu, self.ID_HELP_CHECK_UPDATES,
                         "Check for Updates",
                         "Check online for a newer version of %s" % APPNAME,
                         self.OnHelpCheckUpdates)

        helpMenu.AppendSeparator()
        self.addMenuItem(helpMenu, self.ID_HELP_RESOURCES,
                         "enDAQ Recorder Resources",
                         "Documentation, downloads and other resources.",
                         self.OnHelpResources)
        self.addMenuItem(helpMenu, self.ID_HELP_FEEDBACK,
                         "Send Feedback",
                         "Submit questions, comments, and suggestions for %s" \
                         % APPNAME,
                         self.OnHelpFeedback)

        if DEBUG:
            helpMenu.AppendSeparator()
            debugMenu = self.addSubMenu(helpMenu, self.ID_DEBUG_SUBMENU,
                                        "Debugging")
            self.addMenuItem(debugMenu, self.ID_DEBUG_SAVEPREFS,
                             "Save All Preferences", "",
                             lambda(_evt): self.app.saveAllPrefs())
            self.addMenuItem(debugMenu, self.ID_DEBUG0,
                             "Open Multiple...",
                             "EXPERIMENTAL: Merge multiple recordings",
                             self.OnFileOpenMulti)
            self.addMenuItem(debugMenu, self.ID_DEBUG1,
                             "Render Plots/FFTs/etc. in foreground",
                             "Do stuff in foreground for debugging",
                             self.OnForegroundRender, kind=wx.ITEM_CHECK)

        #=======================================================================
        # Finishing touches.

        self.SetMenuBar(self.menubar)
        self.enableMenus(False)


    def OnForegroundRender(self, evt):
        """ For debugging: handle 'render in foreground' menu item change.
        """
        from renders import fft
        fft.FOREGROUND=evt.Checked()


    def buildUI(self, splash=True):
        """ Construct and configure all the viewer window's panels. Called once
            by the constructor. Used internally.
        """
        self.SetIcon(images.icon.GetIcon())
        self.SetMinSize((320,240))

        self.root = self
        self.navigator = TimeNavigator(self, root=self)
        self.corner = Corner(self, root=self)
        self.plotarea = PlotSet(self, -1, root=self, splash=splash)
        self.timeline = Timeline(self, root=self)

        # List of components that display time-related data.
        # The second element is whether or no they do live updates.
        self.timeDisplays = [[self.navigator, True],
                             [self.plotarea, False],
                             [self.corner, True],
                             [self.timeline, True]]

        sizer = RowColSizer()
        sizer.Add(self.navigator, flag=wx.EXPAND, row=0, col=0, colspan=2)
        sizer.Add(self.plotarea, flag=wx.EXPAND, row=1, col=0, colspan=2)
        sizer.Add(self.corner, flag=wx.EXPAND, row=2, col=0)
        sizer.Add(self.timeline, flag=wx.EXPAND, row=2, col=1)

        sizer.AddGrowableCol(1)
        sizer.AddGrowableRow(1)

        self.SetSizer(sizer)
        self.statusBar = StatusBar(self)
        self.SetStatusBar(self.statusBar)

        self.enableChildren(False)

        if splash:
            self.plotarea.Enable()

        self.buildMenus()

        self.setMenuItem(self.menubar, self.ID_VIEW_LEGEND,
                         checked=self.showLegend)
        self.setMenuItem(self.menubar, self.ID_VIEW_HOLLOW,
                         checked=self.drawHollowPlot)


    def enableMenus(self, enabled=True):
        """ Enable (or disable) all menus applicable only when a file has
            been imported.

            @keyword enabled: `True` (default) to enable the menus, `False`
                to disable.
        """
        # These are the menus that are enabled even when there's no file open.
        # There are fewer of them than menus that are disabled.
        menus = [wx.ID_NEW, wx.ID_OPEN, wx.ID_CLOSE, wx.ID_EXIT,
                self.ID_FILE_RECENT,
                 self.ID_DEVICE_CONFIG, self.ID_DEVICE_UPDATE, wx.ID_ABOUT,
                 wx.ID_PREFERENCES,
                 self.ID_HELP_CHECK_UPDATES, self.ID_HELP_FEEDBACK,
                 self.ID_HELP_RESOURCES,
                 self.ID_FILE_MULTI, self.ID_TOOLS,
                 self.ID_SCRIPTING_EDIT, self.ID_SCRIPTING_CONSOLE,
                 self.ID_DEBUG_SUBMENU, self.ID_DEBUG_SAVEPREFS,
                 self.ID_DEBUG_CONSOLE, self.ID_DEBUG0, self.ID_DEBUG1,
                 self.ID_DEBUG2, self.ID_DEBUG3, self.ID_DEBUG4
                 ]
        menus.extend([t.info['_wxId'] for t in self.app.plugins.find(type='tool')
                      if '_wxId' in t.info])

        if self.dataset:
            menus.append(self.ID_VIEW_NEWTAB)
            menus.extend(self.tabTypes.keys())

        if not enabled:
            self.enableMenuItems(self.menubar, menus, True, False)
        else:
            self.enableMenuItems(self.menubar, enable=True)
            if self.dataset:
                enableCal = len(self.dataset.transforms) > 0
                self.setMenuItem(self.menubar, self.ID_DATA_EDIT_CAL,
                                 enabled=enableCal)

        # Some items should always be disabled unless explicitly enabled
        alwaysDisabled = (wx.ID_CUT, wx.ID_COPY, wx.ID_PASTE,
                          wx.ID_PRINT, wx.ID_PRINT_SETUP)

        self.enableMenuItems(self.menubar, alwaysDisabled, False)
        self.setMenuItem(self.menubar, self.ID_VIEW_LEGEND,
                         checked=self.showLegend)


    def enableChildren(self, enabled=True):
        """ Enable (or disable) all child UI items.

            @keyword enabled: `True` (default) to enable the children,
                `False` to disable.
        """
        for c in self.Children:
            c.Enable(enabled)


    def buildAddChannelMenu(self, *args):
        """ Populate the View->Display Channels menu with plots in the file.
        """
        map(self.viewSourceMenu.DestroyItem, self.viewSourceMenu.GetMenuItems())
        for n,s in enumerate(self.dataSources.iteritems(),1):
            txt = s[1].parent.displayName
            if n < 10:
                # Add keyboard shortcut for first 9 sources
                txt = "%s\tCtrl+%d" % (txt, n)
            self.addMenuItem(self.viewSourceMenu, s[0], txt, "",
                             self.OnSourceChecked, kind=wx.ITEM_CHECK)


    def buildNewTabMenu(self, *args):
        """ Populate the View->New Tab menu with measurement types from the
            current dataset.
        """
        self.tabTypes.clear()
        map(self.viewNewTabMenu.DestroyItem, self.viewNewTabMenu.GetMenuItems())
        for t in sorted(set([p.parent.units for p in self.dataSources.values()])):
            tid = wx.NewIdRef()
            self.tabTypes[tid] = t
            self.addMenuItem(self.viewNewTabMenu, tid, t[0], "",
                             self.OnNewTabPicked)


    def buildWarningMenu(self, *args):
        """ Populate the Data->Display Range Warnings menu with 'idiot light'
            warning ranges from the current dataset.
        """
        self.warningRanges = {}
        for i in self.viewWarningsMenu.GetMenuItems():
            self.viewWarningsMenu.DestroyItem(i)

        if len(self.plotarea.warningRanges) == 0:
            self.addMenuItem(self.viewWarningsMenu, -1, "None", "",
                             None, enabled=False)
            return

        for w in sorted(self.plotarea.warningRanges.values()):
            wid = wx.NewIdRef()
            self.warningRanges[wid] = w
            self.addMenuItem(self.viewWarningsMenu, wid, w.source.displayName,
                             "",
                             self.OnDataWarningsCheck, kind=wx.ITEM_CHECK)


    def buildDisplayMenu(self):
        """ Populate the Data->Display menu with applicable unit converters.
            Only those that match channels in the dataset are shown.
        """
        for mi in self.displayMenu.GetMenuItems():
            if mi.GetId() == self.ID_DATA_DISPLAY_NATIVE:
                continue
            self.displayMenu.DestroyItem(mi)
        if self.dataset is None:
            self.displayMenu.Enable(False)
            return
        self.unitConverters = {self.ID_DATA_DISPLAY_NATIVE: None}
        cons = mide_ebml.unit_conversion.getApplicableConverters(self.dataset)

        for c in sorted(cons, key=lambda x: x.units):
            params = {}
            if c.parameters is not None:
                for p in c.parameters:
                    params[p[0]] = self.app.getPref(p[0], p[-1], section=c.__name__)
            cid = wx.NewIdRef()
            self.unitConverters[cid] = c(dataset=self.dataset, **params)

            if c.units[0] is None:
                # Unit converters are generic, and can have 'None' as units[0]
                label = "Display as %s" % c.units[1]
            else:
                label = "Display %s as %s" % c.units

            self.addMenuItem(self.displayMenu, cid, label, "",
                             self.OnConversionPicked, kind=wx.ITEM_RADIO)

        self.displayMenu.AppendSeparator()
        self.addMenuItem(self.displayMenu, self.ID_DATA_DISPLAY_CONFIG,
                         "Configure Unit Conversion...", "",
                         self.OnConversionConfig)


    def promptBadTransforms(self):
        """ Inform the user that the recording has bad polynomials, e.g.
            the file is missing data for a referenced channel (i.e.
            temperature).
        """
        if not self.noBivariates:
            # XXX: HACK: This assumes the issue is bad bivariates, which it
            # probably is, but it isn't necessarily so. Handle better!
            self.setNoBivariates(True)
            self.FindItemInMenuBar(self.ID_DATA_DISABLE_BIVARIATES).Enable(False)

            wx.MessageBox("Bivariate calibration could not be applied.\n\n"
              "A calibration data source contained no data. Bivariate "
              "polynomials have been disabled.", "Calibration Error",
              wx.OK|wx.ICON_WARNING, self)

        # TODO: log other transform errors. This can get called immediately
        # after the dialog has been displayed, however, so it should be
        # ignored in those cases.
        logger.error("Bad transforms detected, but bivariates already disabled")


    #===========================================================================
    #
    #===========================================================================

    def ask(self, message, title="Confirm", style=wx.YES_NO | wx.NO_DEFAULT,
            icon=wx.ICON_QUESTION, parent=None, pref=None, saveNo=True,
            extendedMessage=None, rememberMsg=None, persistent=True,
            textwrap=400):
        """ Generate a message box to notify or prompt the user, allowing for
            a simple means of turning off such warnings and prompts. If a
            preference name is supplied and that preference exists, the user
            will not be prompted and the remembered value will be returned. If
            the preference doesn't exist, the dialog will contain a 'remember'
            checkbox that, if checked, will save the user's response as the
            preference. "Cancel" (if the dialog has the button) will never be
            saved.

            @param message: The main message/prompt to display
            @keyword title: The dialog's title
            @keyword style: Standard wxWindows style flags
            @keyword icon: The wxWindows style flag for the icon to display.
                Separated from `style` because `MemoryDialog` always needs an
                icon, making it behave differently than normal dialogs.
            @keyword parent: The dialog's parent; defaults to `self`.
            @keyword pref: The name of the preference to load and/or save
            @keyword extendedMessage: A longer, more detailed message.
            @keyword rememberMessage: The prompt next to the 'remember'
                checkbox (if shown).
            @keyword persistent: If `False` and 'remember' is checked, the
                result is saved in memory but not written to disk.
        """
        style = (style | icon) if icon else style
        parent = self or parent
        if pref is not None and self.app.hasPref(pref, section="ask"):
            return self.app.getPref(pref, section="ask")
        remember = pref is not None

        if "\n\n" in message:
            message, ext = message.split('\n\n', 1)
            if extendedMessage:
                extendedMessage = '\n'.join((ext,extendedMessage))
            else:
                extendedMessage = ext

        dlg = MemoryDialog(parent, message, title, style, remember=remember,
                           rememberMsg=rememberMsg)
        if extendedMessage:
            if textwrap:
                extendedMessage = wordwrap(extendedMessage, textwrap,
                                           wx.ClientDC(dlg))
            dlg.SetExtendedMessage(extendedMessage)

        result = dlg.ShowModal()
        savePref = result != wx.ID_CANCEL or (result == wx.ID_NO and saveNo)
        if pref is not None and savePref:
            if dlg.getRememberCheck():
                self.app.setPref(pref, result, "ask", persistent)
        dlg.Destroy()
        return result


    def getSaveFile(self, message, defaults=None, types=None,
                    style=wx.FD_SAVE|wx.FD_OVERWRITE_PROMPT,
                    deviceWarning=True):
        """ Wrapper for getting the name of an output file.

            @param message: The message to be shown in the file dialog.
            @keyword defaults: A tuple with the default path and filename,
                or `None`.
            @keyword types: The "type spec" string for the file dialog.
            @keyword style: Dialog style, as per `wx.FileDialog`.
            @keyword deviceWarning: If `True`, the user will be warned before
                exporting to a recorder (it's slow). This warning can be
                overridden via a "don't show again" preference.
            @return: The name of the saved file.
        """
        exportTypes = "Comma Separated Values (*.csv)|*.csv|" \
                      "MATLAB 5.0 (*.mat)|*.mat"

        defaults = self.getDefaultExport() if defaults is None else defaults
        types = exportTypes if types is None else types

        defaultDir, defaultFile = defaults
        done = False

        dlg = wx.FileDialog(self, message=message, defaultFile=defaultFile,
                            defaultDir=defaultDir, wildcard=types, style=style)

        while not done:
            filename = None
            if dlg.ShowModal() == wx.ID_OK:
                filename = dlg.GetPath()
                if deviceWarning and devices.onRecorder(filename):
                    a = self.ask(
                        "You appear to be trying to export to a recording "
                        "device.\nFor best performance, you should save to a "
                        "local hard drive.\n\nContinue anyway?",
                        "Performance Warning", icon=wx.ICON_INFORMATION,
                        pref="saveOnRecorderWarning", saveNo=False)
                    done = a == wx.YES
                else:
                    done = True
            else:
                done = True
        dlg.Destroy()

        return filename


    #===========================================================================
    #
    #===========================================================================

    def initPlots(self, evt=None):
        """ Set up the plot views specified in the dataset. Should only be
            called after the file's RecordingProperties and first data block
            have been read.

            @param evt: The event that initiated the initialization, if any.
                Not actually used; just there for compatibility with event
                handlers.
        """
        if self.dataset is None:
            return

        if self.session is None:
            if len(self.dataset.sessions) > 1:
                if not self.selectSession():
                    return
            else:
                self.session = self.dataset.lastSession

        self.plotarea.createWarningRanges()

        removeRolling = self.app.getPref('removeRollingMean', False)
        removeMean = self.app.getPref('removeMean', True)
        meanSpan = None
        if removeRolling:
            removeMean = True
            meanSpan = self.app.getPref('rollingMeanSpan', 5.0) / self.timeScalar
        else:
            meanSpan = -1

        self.dataSources.clear()
        displaymode = self.app.getPref('initialDisplayMode', 1)
        if displaymode == 0:
            # Old style: one tab per subchannel
            for d in self.dataset.getPlots(debug=self.showDebugChannels):
                el = d.getSession(self.session.sessionId)
                self.dataSources[wx.NewIdRef()] = el
                p = self.plotarea.addPlot(el, title=d.displayName)
                if p is not None:
                    p.removeMean(removeMean, meanSpan)
        else:
            # Create tabs with multiple channels
            units = None
            for ch in self.dataset.channels.values():
                if displaymode == 1:
                    # If one sensor per tab, reset units each time
                    units = None
                for subc in ch.subchannels:
                    el = subc.getSession(self.session.sessionId)
                    self.dataSources[wx.NewIdRef()] = el
                    if subc.units != units:
                        p = self.plotarea.addPlot(el, subc.displayName)
                        p.removeMean(removeMean, meanSpan)
                        units = subc.units
                    else:
                        p.addSource(el, True)

        self.setNoBivariates(self.noBivariates)
        self.enableChildren(True)
        self.buildAddChannelMenu()
        self.buildNewTabMenu()
        self.buildWarningMenu()

        # enabling plot-specific menu items happens on page select; do manually
        self.plotarea.getActivePage().enableMenus()


    def suspendDrawing(self, evt=None):
        """ Pause the plot drawing. This method can be used as an event handler.
        """
        # TODO: Hook this back up.
#         self.drawingSuspended.set()
        self.drawingSuspended.clear()


    def resumeDrawing(self, evt=None, redraw=False):
        """ Resume the plot drawing. This method can be used as an event
            handler.
        """
        if evt is not None:
            suspended = self.drawingSuspended.isSet()
            redraw = suspended and getattr(evt, "redraw", False)

        self.drawingSuspended.clear()

        if redraw:
            self.plotarea.redraw()


    def getTab(self, idx=None):
        """ Helper method for getting the active plot tab.
        """
        if idx is None:
            return self.plotarea.getActivePage()
        else:
            return self.plotarea[idx]


    def setNoBivariates(self, disabled=True):
        """ Disable (or enable) bivariate calibration polynomials. Disabling
            them makes things faster.
        """
        self.menubar.FindItemById(self.ID_DATA_DISABLE_BIVARIATES).Check(disabled)
        self.noBivariates = disabled
        for source in self.dataSources.values():
            source.noBivariates = self.noBivariates
            if source._childLists:
                for cl in source._childLists:
                    cl.noBivariates = self.noBivariates
            if source._parentList:
                source._parentList.noBivariates = self.noBivariates


    #===========================================================================
    #
    #===========================================================================

    def setXUnits(self, name=None, symbol=None, displayScale=timeScalar):
        """ Set the horizontal units.

            @keyword name: The full name of the units used.
            @keyword symbol: The symbol or abbreviation of the unit.
            @keyword displayScale: A scaling factor for displaying the data.
        """
        if name == symbol == None:
            name = symbol = ''
        elif name is None:
            name = symbol
        else:
            symbol = name
        self.units = (name, symbol)

        if displayScale is not None:
            self.timeScalar = displayScale

        try:
            self.corner.setXUnits(symbol)
        except AttributeError:
            # Probably called before corner bit initialization; that's okay.
            pass


    #===========================================================================
    #
    #===========================================================================

    def setVisibleRange(self, start=None, end=None, instigator=None,
                        tracking=False):
        """ Set the currently visible time range. Propagates to its children.

            @keyword start: The first time in the visible range. Defaults to
                the current start.
            @keyword end: The last time in the visible range. Defaults to the
                current end.
            @keyword instigator: The object that initiated the change, in
                order to avoid an infinite loop of child calling parent
                calling child. The call is aborted if the instigator is the
                object itself.
            @keyword tracking: `True` if the widget doing the update is
                tracking (a/k/a scrubbing), `False` if the update is final.
                Elements that take a long time to draw shouldn't respond
                if `tracking` is `True`.
        """
        if instigator == self:
            return
        instigator = self if instigator is None else instigator
        for display, liveUpdate in self.timeDisplays:
            if liveUpdate or not tracking and display != instigator:
                display.setVisibleRange(start, end, instigator, tracking)


    def setTimeRange(self, start=None, end=None, instigator=None,
                     tracking=False):
        """ Set the time range for the entire session. Propagates to its
            children.

            @keyword start: The first time in the range. Defaults to
                the current start.
            @keyword end: The last time in the range. Defaults to the
                current end.
            @keyword instigator: The object that initiated the change, in
                order to avoid an infinite loop of child calling parent
                calling child. The call is aborted if the instigator is the
                object itself.
            @keyword tracking: `True` if the widget doing the update is
                tracking (a/k/a scrubbing), `False` if the update is final.
                Elements that take a long time to draw shouldn't respond
                if `tracking` is `True`.
        """
        if instigator == self:
            return
        start = start if start is not None else self.timerange[0]
        end = end if end is not None else self.timerange[1]
        self.timerange = start, end
        instigator = self if instigator is None else instigator
        for display, liveUpdate in self.timeDisplays:
            if liveUpdate or not tracking and display != instigator:
                display.setTimeRange(start, end, instigator)


    def getVisibleRange(self):
        """ Retrieve the beginning and end of the currently displayed interval
            of time.
        """
        return self.timeline.getVisibleRange()


    def getTimeRange(self):
        """ Retrieve the start and end of the current session.
        """
        return self.timerange


    #===========================================================================
    #
    #===========================================================================

    def getDefaultImport(self):
        """ Get the path and name of the default data file. If the app is
            running directly off a recorder, the recorder's data directory
            is returned.
        """
        curdir = os.path.realpath(os.path.curdir)
        name = self.app.getPref('defaultFilename', '')
        recorder = devices.onRecorder(curdir)
        if recorder:
            datadir = os.path.join(recorder, "DATA")
            if os.path.exists(datadir):
                return (datadir, name)
            return (recorder, name)
        # FUTURE: Use a path from the file history, maybe?
        return (curdir, name)


    def getDefaultExport(self):
        """ Get the path and name of the default export file.
        """
        if not self.dataset or not self.dataset.filename:
            return (os.path.realpath(os.path.curdir), "export.csv")
        filename = os.path.splitext(os.path.basename(self.dataset.filename))[0]
        return (os.path.realpath(os.path.curdir), filename + ".csv")


    def okayToExit(self):
        """ Returns `True` if the app is in a state to immediately quit.
        """
        # TODO: Prompt to veto quitting only if an export is underway.
        q = self.ask("Really quit?\n\nAll currently open recordings will be closed.",
                     "Quit %s" % APPNAME, wx.OK|wx.CANCEL, pref="promptBeforeQuit")
        return q == wx.ID_OK


    #===========================================================================
    #
    #===========================================================================

    def selectSession(self):
        """ Show a list of sessions in a recording and allow the user to choose
            one. This changes the Viewer's `session` variable.
        """
        sessions = []
        for session in self.dataset.sessions:
            s = "%d:" % session.sessionId
            if session.utcStartTime is not None:
                utcStartTime = session.utcStartTime
                if isinstance(utcStartTime, (int, float)):
                    utcStartTime = datetime.fromtimestamp(utcStartTime)
                s = "%s %s" % (s, utcStartTime)
            if session.startTime is not None and session.endTime is not None:
                length = session.endTime - session.startTime
                if length == 0:
                    continue
                s = "%s (%0.4f seconds)" % (s, length * self.timeScalar)
            sessions.append(s)

        result = False
        dlg = wx.SingleChoiceDialog(
                self, ('This file contains multiple recording sessions.\n'
                       'Please select the session to view:'),
                'Select Recording Session', sessions, wx.CHOICEDLG_STYLE)
        if dlg.ShowModal() == wx.ID_OK:
            self.session = self.dataset.sessions[dlg.GetSelection()]
            result = True
        else:
            self.closeFile()

        dlg.Destroy()
        return result


    def openFile(self, filename, prompt=True):
        """ Open a recording file. This also handles prompting the user when
            a file is loading or has already been loaded.

            @todo: Encapsulate the file type identification, so a file without
                an extension (or a different one) can still be identified and
                imported. Low priority.

            @param filename: The full path and name of the file to open.
            @keyword prompt: If `True`, the user will be warned before loading
                a new file over the old one. If `False`, the old file will
                get clobbered automatically.
        """
        if not os.path.isfile(filename):
            wx.MessageBox("File not found\n\n%s" % filename,
                          "Open File", wx.OK|wx.ICON_ERROR, self)
            return False

        name = os.path.basename(filename)
        ext = os.path.splitext(name)[-1].lower()

        badMsg = u"The file may be irretrievably damaged."

        if ext in ('.ide','.mide'):
            importer = mide_ebml.importer.openFile
            reader = mide_ebml.importer.readData
        else:
            importer = mide_ebml.classic.importer.openFile
            reader = mide_ebml.classic.importer.readData
            badMsg = (u"The file may be irretrievably damaged, "
                      "or it may not a Slam Stick Classic file.")

        if prompt and self.dataset is not None:
            if self.dataset.loading is True:
                if self.ask("Abort loading the current file?") != wx.ID_YES:
                    return False
            else:
                q = self.ask("Do you want to close the current file?\n\n"
                             "'No' will open the file in another window.",
                             "Open File",style=wx.YES_NO|wx.CANCEL,
                             pref="openInSameWindow")
                if q == wx.ID_NO:
                    self.app.createNewView(filename=filename)
                    return False
                elif q == wx.ID_CANCEL:
                    return False

        self.closeFile()
        stream = None

        try:
            stream = ThreadAwareFile(filename, 'rb')
            newDoc = importer(stream, quiet=True)
            self.app.prefs.addRecentFile(filename, 'import')

            # SSX: Check EBML schema version
            if newDoc.schemaVersion is not None and newDoc.schemaVersion < newDoc.ebmldoc.version:
                q = self.ask("The data file was created using a newer "
                  "version of the MIDE data schema.\n\nLab's version is %s, "
                  "file's version is %s; this could potentially cause problems."
                  "\n\nOpen anyway?" % (newDoc.schemaVersion,
                                        newDoc.ebmldoc.version),
                  "Schema Version Mismatch", wx.YES|wx.CANCEL, wx.ICON_WARNING,
                  pref="schemaVersionMismatch")
                if q == wx.ID_NO:
                    stream.closeAll()
                    return

            # Classic: Blank file
            if isinstance(newDoc, mide_ebml.classic.dataset.Dataset):
                if not newDoc.sessions:
                    self.ask("This Classic file contains no data.",
                        "Import Error", wx.OK, wx.ICON_ERROR, extendedMessage=\
                        "Slam Stick Classic recorders always contain "
                        "a 'data.dat' file,\nregardless whether a recording "
                        "has been made.")
                    stream.closeAll()
                    return

        except mide_ebml.parsers.ParsingError as err:
            self.ask("The file '%s' could not be opened" % name,
                     "Import Error", wx.OK, icon=wx.ICON_ERROR,
                     extendedMessage=badMsg)
            stream.closeAll()
            return False

        except Exception as err:
            # Catch-all for unanticipated errors
            if stream is not None:
                stream.closeAll()
            self.handleError(err, what="importing the file %s" % filename,
                             closeFile=True)
            return False

        self.dataset = newDoc
        if len(newDoc.sessions) > 1:
            if not self.selectSession():
                stream.closeAll()
                return False
        else:
            self.session = newDoc.lastSession

        # Import external calibration file, if it has the same name as the
        # recording file.
        # This might have to go before the loader is started.
        calfile = os.path.splitext(filename)[0] + '.cal'
        if os.path.exists(calfile):
            q = self.ask("Import matching calibration file?\n\n"
                         "This recording has a corresponding calibration file "
                         "(%s). Do you want to import calibration data from "
                         "this file, overriding the recording's calibration "
                         "data?" % os.path.basename(calfile),
                         title="Import Calibration Data?", pref="autoImportCal")
            if q == wx.ID_YES:
                logger.info("Importing external calibration file.")
                self.importCalibration(calfile)
            else:
                logger.info("Not importing external calibration file.")

        loader = Loader(self, newDoc, reader, **self.app.getPref('loader'))
        self.pushOperation(loader)
        self.SetTitle(self.app.getWindowTitle(self))
        loader.start()

        self.buildDisplayMenu()

        # Expired calibration warning
        try:
            recDate = self.session.startTime or self.session.utcStartTime or 0
            calDate = newDoc.recorderInfo.get('CalibrationDate')
            if calDate and recDate > calDate + 31536000:
                self.ask("This file was recorded with expired calibration.",
                         "Expired Calibration Warning",
                         wx.OK, wx.ICON_INFORMATION, pref="expiredCal",
                         extendedMessage="The display of values recorded in "
                         "this file may be inaccurate.")
        except (TypeError, KeyError, AttributeError):
            pass

#         self.app.fileHistory.AddFileToHistory(filename)
        self.enableMenus(True)
        return True


    def importCalibration(self, filename):
        """ Import an external calibration file into the current dataset.
        """
        calname = os.path.basename(filename)
        try:
            cal = live_calibration.readCal(filename)

            if not cal:
                # Either import failed, or there was no calibration data.
                self.handleError(None, "No calibration data could be read.\n\n"
                                 "The file '%s' contained no usable/readable "
                                 "calibration data." % calname)
                return
            elif sorted(cal.keys()) != sorted(self.dataset.transforms.keys()):
                # Calibration ID mismatch.
                self.handleError(None, "Calibration IDs in the file '%s'"
                               "do not match those in this recording.\n\n"
                               "The file may have been exported from a "
                               "recorder running a different version of the "
                               "firmware." % calname)
                return

            if not hasattr(self.dataset, 'originalTransforms'):
                self.dataset.originalTransforms = {c.id: c.copy() for c in self.dataset.transforms.values()}

            self.dataset.transforms = cal
            self.dataset.updateTransforms()

        except IOError as err:
            # Probably bad/damaged file
            self.handleError(err, "The file '%s' could not be read.\n\n"
                             "The file may be damaged, or it may not be a "
                             "calibration file." % calname)
        except Exception as err:
            self.handleError(err, what="importing calibration data.")


    def openMultiple(self, filenames, prompt=True):
        """ Open multiple IDE files, merging them into one view. Experimental!

            @todo: Implement this, and add all the schema version checking and
                error handling present in the normal `openFile()`.

            NOTE: The title-related stuff needs to be reworked.
        """
        title = "%s - %s (%d files)" % (os.path.basename(filenames[0]),
                                        os.path.basename(filenames[-1]),
                                        len(filenames))

        if prompt and self.dataset is not None:
            if self.dataset.loading is True:
                if self.ask("Abort loading the current file?") != wx.ID_YES:
                    return False
            else:
                q = self.ask("Do you want to close the current file?\n"
                             "'No' will open the file in another window.",
                             "Open File",style=wx.YES_NO|wx.CANCEL,
                             pref="openInSameWindow")
                if q == wx.ID_NO:
                    self.app.createNewView(filename=filenames, title=title)
                    return False
                elif q == wx.ID_CANCEL:
                    return False

        self.closeFile()

        streams = [ThreadAwareFile(filename, 'rb') for filename in filenames]
        newDoc = mide_ebml.multi_importer.multiOpen(streams)

        self.dataset = newDoc
        if len(newDoc.sessions) > 1:
            if not self.selectSession():
                newDoc.close()
                return False
            title = "%s (Session %d)" % (title, self.session.sessionId)
        else:
            self.session = newDoc.lastSession

        loader = Loader(self, newDoc, mide_ebml.multi_importer.multiRead,
                        **self.app.getPref('loader'))
        self.pushOperation(loader)
        self.SetTitle(self.app.getWindowTitle(self))
        loader.start()
        self.enableMenus(True)
        return True


    def closeFile(self):
        """ Close a file. Does not close the viewer window itself.
        """
        self.cancelOperation()
        self.plotarea.clearAllPlots()
        if self.dataset is not None:
            self.dataset.close()
        self.session = None
        self.dataset = None
        self.enableChildren(False)
        self.enableMenus(False)


    def OnFileExportMenu(self, evt=None):
        """ Export the active plot view's data as CSV. after getting input from
            the user (range, window size, etc.).

            @keyword evt: An event (not actually used), making this method
                compatible with event handlers.
        """
        noMean = 0
        if self.plotarea[0].removeMean:
            noMean = 2 if self.plotarea[0].rollingMeanSpan == -1 else 1

        # FUTURE: Make exporters conform to the plug-in system, and get the
        # extensions from the plugins. If more than one plugin uses the same
        # file extension, produce a dialog so the user can select (e.g. if
        # there are separate plugins for ASCII and binary UFF files).
        validTypes = ('CSV', 'MAT')

        exportType = None
        while exportType not in validTypes:
            filename = self.getSaveFile("Export Data...")
            if filename is None:
                return

            exportType = os.path.splitext(filename)[-1].upper().strip('.')
            if exportType not in validTypes:
                valids = wordJoin(validTypes)
                wx.MessageBox("Unknown export type: %s\n\n"
                  "Recognized types are %s." % (exportType, valids),
                  "Export Error", wx.OK, self)

        settings = xd.CSVExportDialog.getExport(root=self, removeMean=noMean,
                                                exportType=exportType,
                                                title='Export %s' % exportType)

        if settings is None:
            return

        source = settings.pop('source')
        subchannels = [c.id for c in settings.pop('subchannels', [])]
        settings.pop('startTime', None)
        settings.pop('endTime', None)
        numRows = settings.pop('numRows', 1)

        self.suspendDrawing()

        dlg = xd.ModalExportProgress("Exporting %s" % exportType,
                                     "Exporting %d rows" % numRows,
                                     maximum=numRows*len(subchannels),
                                     parent=self)

        settings['subchannels'] = subchannels
        settings['callback'] = dlg
        settings['raiseExceptions'] = True
        settings.setdefault('display', True)

        try:
            if exportType == 'CSV':
                with open(filename, 'w') as stream:
                    source.exportCsv(stream, **settings)

            elif exportType == 'MAT':
                mide_ebml.matfile.exportMat(source, filename, **settings)

        except Exception as err:
            self.handleError(err, what="exporting %s" % exportType)

        dlg.Destroy()
        self.resumeDrawing()


    def renderPlot(self, evt=None, plotType=ID_DATA_RENDER_FFT, outFile=None,
                   initSettings=None):
        """ Create a plot showing multiple subchannels, an FFT, a PSD, or
            a Spectrogram after getting input from the user (range,
            window size, etc.). This method can be used as an event handler
            or called normally. If called normally, you must include the
            menu item ID for the type of plot to render.

        """
        # FUTURE: Make this conform to the plugin system, and keep a dictionary
        # mapping the dynamically added menu items to the renderer plugin,
        # rather than a chain of 'if' statements.
        kwargs = {'root': self, 'initSettings': initSettings}
        evtId = plotType if evt is None else evt.GetId()
        if evtId == self.ID_DATA_RENDER_PSD:
            viewClass = PSDView
            settings = xd.PSDExportDialog.getExport(**kwargs)
        elif evtId == self.ID_DATA_RENDER_SPEC:
            viewClass = SpectrogramView
            settings = xd.SpectrogramExportDialog.getExport(**kwargs)
        elif evtId == self.ID_DATA_RENDER_PLOTS:
            viewClass = PlotView
            settings = xd.ExportDialog.getExport(title="Render Plot",
                                                 byType=True, **kwargs)
        else:
            viewClass = FFTView
            settings = xd.FFTExportDialog.getExport(**kwargs)

        if settings is None:
            return

        if outFile:
            subchannelIds = [c.id for c in settings["subchannels"]]
            sliceSize = settings.pop("sliceSize", 2**14)
            start = settings["start"]
            stop  = settings["stop"]
            source = settings["source"]
            inputData = settings["source"].itervalues(start, stop, subchannels=subchannelIds, display=True)
            renderData = viewClass.generateData(inputData, rows=stop-start, cols=len(subchannelIds),
                                                fs=source.getSampleRate(), sliceSize=sliceSize, useWelch=initSettings["useWelch"])
            import numpy as np
            np.savetxt(outFile, renderData)
            return

        viewId = wx.NewIdRef()
        size = self.GetSize()

        try:
            self.childViews[viewId] = viewClass(self, viewId, size=size,
                                                root=self, **settings)
        except Exception as e:
            # Catch no exceptions if in debug.
            if DEBUG:
                raise

            self.handleError(e, what="rendering the %s" % viewClass.FULLNAME)


    #===========================================================================
    #
    #===========================================================================

    def getPlotColor(self, source, opacity=255):
        """ Get the plotting color for a data source. If the source does not
            have a color specified in the recording, the color is retrieved
            from the preferences. Channel/subchannel combinations not known are
            assigned one of the standard default colors.

            @param source: The source, either `mide_ebml.dataset.Channel`,
                `mide_ebml.dataset.SubChannel`, or `mide_ebml.dataset.EventList`
        """
        if isinstance(source, mide_ebml.dataset.EventList):
            source = source.parent

        color = getattr(source, 'color', None)

        if color is not None:
            color = wx.Colour(color)

        else:
            try:
                sourceId = "%02x.%d" % (source.parent.id,
                                        source.id)
                color = self.root.app.getPref('plotColors')[sourceId]
            except (KeyError, AttributeError):
                defaults = self.app.getPref('defaultColors')
                color = defaults[self._nextColor % len(defaults)]
                self._nextColor += 1

            if isinstance(color, basestring):
                color = self.app.colorDb.Find(color)

        return color


    def setPlotColor(self, source, color):
        """ Writes a plot's color to the preferences.
        """
        if isinstance(source, mide_ebml.dataset.EventList):
            source = source.parent
        sourceId = "%02x.%d" % (source.parent.id, source.id)
        colors = self.root.app.getPref('plotColors')
        colors[sourceId] = color
        self.root.app.setPref('plotColors', colors)


    #===========================================================================
    #
    #===========================================================================

    def showConsole(self, **kwargs):
        """ Show the Python scripting console (i.e. the REPL).
        """
        focus = kwargs.pop("focus", True)
        if self.console:
            self.console.Show()
            if self.console.IsIconized():
                self.console.Iconize(False)
        else:
            self.console = scripting.shell.PythonConsole.openConsole(self,
                                                                     **kwargs)
            self.childViews[self.console.GetId()] = self.console

        if focus:
            self.console.SetFocus()

        return self.console


    #===========================================================================
    #
    #===========================================================================

    def SetTitle(self, title):
        """ Set the window title. Also updates possible dependencies in
            'child' windows.
        """
        super(Viewer, self).SetTitle(title)

        for c in self.childViews.values():
            if hasattr(c, 'parentUpdated'):
                print(c)
                c.parentUpdated()


    #===========================================================================
    #
    #===========================================================================

    def OnClose(self, evt):
        """ Close the viewer.
        """
        # CommandEvents don't have veto functionality
        canVeto = True
        if hasattr(evt, 'CanVeto'):
            canVeto = evt.CanVeto()

        if canVeto and not self.okayToExit():
            if hasattr(evt, 'Veto'):
                evt.Veto()
            return False

        self.app.prefs.savePrefs()

        # Kill all background processes
        self.cancelAllOperations()

        # Close related windows
        for fft in self.childViews.itervalues():
            try:
                fft.Destroy()
            except (AttributeError, RuntimeError):#, wx.PyDeadObjectError):
                # FFT view may already have been destroyed; that's okay.
                pass

        # Remove from parent's viewer list (prevents dead object errors)
        try:
            self.app.viewers.remove(self)
        except ValueError:
            pass

        self.Destroy()
        evt.Skip()


    #===========================================================================
    # Menu Events
    #===========================================================================

    def OnFileNewMenu(self, evt):
        """ Handle File->New Viewer Window menu events.
        """
        self.app.createNewView(splash=False, openDialog=True)


    def OnFileOpenMenu(self, evt):
        """ Handle File->Open menu events.
        """
        importTypes = ("All Recording Types (*.ide, *.dat)|*.ide;*.dat|"
                        "MIDE Data File (*.ide)|*.ide|"
                        "Slam Stick Classic (*.dat)|*.dat|"
                        "All files (*.*)|*.*")

        defaultDir, defaultFile = self.getDefaultImport()
        dlg = wx.FileDialog(self,
                            message="Choose a file",
                            defaultDir=defaultDir,
                            defaultFile=defaultFile,
                            wildcard=importTypes,
                            style=wx.FD_OPEN|wx.FD_CHANGE_DIR|wx.FD_FILE_MUST_EXIST)
        dlg.SetFilterIndex(0)
        if dlg.ShowModal() == wx.ID_OK:
            filename = dlg.GetPath()
            try:
                if os.path.getsize(filename) > FILESIZE_WARNING:
                    q = self.ask("You are attempting to open an extremely large file.\n\n"
                                 "This may cause the Lab to respond slowly. "
                                 "For best results, try splitting the recording "
                                 "into smaller parts using the IDE Splitter "
                                 "tool, located under the Tools menu.\n\n"
                                 "Open the large file anyway?", "Large File Warning",
                                 wx.OK|wx.CANCEL, icon=wx.ICON_WARNING,
                                 pref="largeFileWarning")
                    if q != wx.ID_OK:
                        filename = ''
            except (OSError, IOError):
                # Ignore errors here; openFile() should handle them instead.
                pass
            if filename:
                if wx.GetKeyState(wx.WXK_SHIFT):
                    # Turn off bivariate refs if shift is held. Can allow some
                    # types of damaged file to load.
                    logger.info("Importing with bivariate references disabled.")
                    self.setNoBivariates(True)
                self.openFile(filename)

        # Note to self: do this last!
        dlg.Destroy()


    def OnFileOpenMulti(self, evt):
        """ Handle "File->Open Multiple" menu events.
        """
        importTypes =   "MIDE Data File (*.ide)|*.ide"

        defaultDir, _defaultFile = self.getDefaultImport()
        dlg = wx.FileDialog(self,
            message="Choose Multiple Files",
            defaultDir=defaultDir,
            wildcard=importTypes,
            style=wx.FD_OPEN|wx.FD_CHANGE_DIR|wx.FD_FILE_MUST_EXIST|wx.FD_MULTIPLE)
        dlg.SetFilterIndex(0)
        if dlg.ShowModal() == wx.ID_OK:
            filenames = dlg.GetPaths()
            self.openMultiple(filenames)

        # Note to self: do this last!
        dlg.Destroy()


    def OnFileExitMenu(self, evt):
        """ Handle File->Exit menu events.
        """
        if self.okayToExit():
            self.Close()


    def OnFileProperties(self, evt):
        """ Handle File->Recording Properties menu events.
        """
        if self.dataset:
            self.SetCursor(wx.Cursor(wx.CURSOR_WAIT))
            RecorderInfoDialog.showRecorderInfo(self.dataset)
            self.SetCursor(wx.Cursor(wx.CURSOR_DEFAULT))


    def OnShowRecentFiles(self, evt):
        """ Populate the file history submenu.
        """
        for item in self.recentFilesMenu.GetMenuItems():
            self.recentFilesMenu.DestroyItem(item)

        filenames = self.app.prefs.getRecentFiles()
        for i, f in enumerate(filenames):
            self.addMenuItem(self.recentFilesMenu, i+wx.ID_FILE1, f, '')

        self.ID_CLEAR_HISTORY = getattr(self, 'ID_CLEAR_HISTORY', wx.ID_ANY)

        if filenames:
            self.recentFilesMenu.AppendSeparator()
            self.addMenuItem(self.recentFilesMenu, self.ID_CLEAR_HISTORY,
                             "Clear file history", "",
                             lambda _evt: self.app.prefs.clearRecentFiles())

        else:
            self.addMenuItem(self.recentFilesMenu, self.ID_CLEAR_HISTORY,
                             "No file history", "", enabled=False)


    def OnPickRecentFile(self, evt):
        """ Handle an item being picked from the file history submenu.
        """
        eid = evt.GetId()

        if eid < wx.ID_FILE1 or eid > wx.ID_FILE9:
            # Sanity check. Should never happen.
            return

        idx = eid - wx.ID_FILE1
        files = self.app.prefs.getRecentFiles()
        if idx < len(files):
            filename = files[idx]
            if self.dataset and filename == self.dataset.filename:
                return
            self.openFile(files[idx])


    def OnEditRanges(self, evt):
        """ Handle "View->Edit Visible Ranges..." menu events.
        """
        newRanges = RangeDialog.display(self)
        if newRanges is not None:
            self.setVisibleRange(*newRanges[0])
            p = self.plotarea.getActivePage()
            if p is not None:
                p.setValueRange(*newRanges[1])


    def OnDeviceConfigMenu(self, evt):
        """ Handle Device->Configure Device menu events.
        """
        showAdvanced = self.app.getPref('showAdvancedOptions', False)
        useUtc = self.app.getPref('configure.useUtc', True)
        setTime = self.app.getPref('configure.setTime', True)
        dev = selectDevice(showAdvanced=showAdvanced)
        if dev is not None:
            result = config_dialog.configureRecorder(dev,
                                                     setTime=setTime,
                                                     useUtc=useUtc,
                                                     parent=self,
                                                     showAdvanced=showAdvanced)
            if result is not None:
                _result, setTime, useUtc, dev, msg = result
                self.app.setPref('configure.setTime', setTime)
                self.app.setPref('configure.useUtc', useUtc)

                pref = "showConfigMsg_%s" % dev.__class__.__name__
                self.ask("Successfully Configured!", "Device Configuration",
                           wx.OK, icon=wx.ICON_INFORMATION, pref=pref,
                           extendedMessage=msg)


    def OnDeviceUpdateFW(self, evt):
        """ Handle "Device->Update Recorder Firmware..." menu events.
        """
        warning = self.ask("This operation can harm your device!\n\n"
                           "A failed firmware update attempt can potentially "
                           "render your recorder non-operational, and may "
                           "require repair by the manufacturer.\n\n"
                           "Do you wish to continue?",
                           "Update Firmware", icon=wx.ICON_WARNING,
                           pref="FWUpdateWarning", saveNo=False)
        if warning == wx.ID_YES:
            devices.efm32_firmware.updateFirmware(self)


    def OnShowScriptEditor(self, evt):
        """ Handle "Scripting->Show Script Editor" menu events.
        """
        # TODO: Get size from prefs, get last set of tabs?
        editor = scripting.editor.ScriptEditor(self, size=(800,600))
        self.childViews[editor.GetId()] = editor
        editor.Show()


    def OnShowScriptConsole(self, evt):
        """ Handle "Scripting->Open Console" menu events.
        """
        return self.showConsole(focus=True)


    def OnHelpAboutMenu(self, evt):
        """ Handle Help->About menu events.
        """
        updateCheck = self.app.getPref('updater.lastCheck', None)
        if isinstance(updateCheck, (int, float)):
            updateCheck = datetime.fromtimestamp(int(updateCheck))
        else:
            updateCheck = "Never"

        if REPO_BRANCH.lower() != "master":
            buildNum = "%s (%s)" % (BUILD_NUMBER, REPO_BRANCH)
        else:
            buildNum = BUILD_NUMBER

        AboutBox.showDialog(self, -1, strings={
           'appName': self.app.GetAppDisplayName(),
           'version': self.app.versionString,
           'copyright': datetime.fromtimestamp(BUILD_TIME).year,
           'buildNumber': buildNum,
           'buildTime': datetime.fromtimestamp(BUILD_TIME),
           'lastUpdateCheck': updateCheck,
        })


    def OnHelpCheckUpdates(self, evt):
        """ Handle "Help->Check for Updates" menu events.
        """
        self.app.setPref('updater.version', self.app.version)
        updater.startCheckUpdatesThread(self.app, force=True, quiet=False)


    def OnHelpFeedback(self, evt):
        """ Handle Help->About menu events.
        """
        wx.LaunchDefaultBrowser(FEEDBACK_URL)


    def OnHelpResources(self, evt):
        """ Handle "Help->enDAQ Recorder Resources" menu events.
        """
        wx.LaunchDefaultBrowser(RESOURCES_URL)


    def OnDontRemoveMeanCheck(self, evt):
        """ Handler for ID_DATA_NOMEAN menu item selection. The method can
            also be used to explicitly set the item checked or unchecked.
            Changes the user prefs only if called with an Event.

            @param evt: The menu event. Can also be `True` or `False` to force
                the check to be set (kind of a hack).
        """
        if isinstance(evt, bool):
            self.setMenuItem(self.menubar, self.ID_DATA_NOMEAN, checked=evt)
        else:
            checked = evt.IsChecked()
            if checked:
                self.app.setPref('removeMean', False)
                self.app.setPref('removeRollingMean', False)
                for p in self.plotarea:
                    p.removeMean(False)


    def OnRemoveRollingMeanCheck(self, evt):
        """ Handler for ID_DATA_MEAN menu item selection. The method can
            also be used to explicitly set the item checked or unchecked.
            Changes the user prefs only if called with an Event.

            @param evt: The menu event. Can also be `True` or `False` to force
                the check to be set (kind of a hack).
        """
        if isinstance(evt, bool):
            self.setMenuItem(self.menubar, self.ID_DATA_MEAN, checked=evt)
            checked = evt
        else:
            checked = evt.IsChecked()
            self.app.setPref('removeRollingMean', checked)
            if checked:
                self.app.setPref('removeMean', False)

        span = self.app.getPref('rollingMeanSpan', 5.0) / self.timeScalar
        for p in self.plotarea:
            p.removeMean(checked, span=span)

#         self.plotarea.getActivePage().enableMenus()


    def OnRemoveTotalMeanCheck(self, evt):
        """ Handler for ID_DATA_MEAN menu item selection. The method can
            also be used to explicitly set the item checked or unchecked.
            Changes the user prefs only if called with an Event.

            @param evt: The menu event. Can also be `True` or `False` to force
                the check to be set (kind of a hack).
        """
        if isinstance(evt, bool):
            self.setMenuItem(self.menubar, self.ID_DATA_MEAN_TOTAL,
                             checked=evt)
            checked = evt
        else:
            checked = evt.IsChecked()
            self.app.setPref('removeMean', checked)
            if checked:
                self.app.setPref('removeRollingMean', False)

        for p in self.plotarea:
            p.removeMean(checked, span=-1)


    def OnDataWarningsCheck(self, evt):
        """ Handler for ID_DATA_WARNINGS menu item selection. The method can
            also be used to explicitly set the item checked or unchecked.

            @param evt: The menu event. Can also be `True` or `False` to force
                the check to be set (kind of a hack).
        """
        try:
            p = self.plotarea.getActivePage()
            source = self.warningRanges[evt.GetId()]
            if evt.IsChecked():
                p.warningRanges.add(source)
            else:
                p.warningRanges.remove(source)
            p.redraw()
        except KeyError:
            pass


    def OnZoomInY(self, evt):
        p = self.plotarea.getActivePage()
        if p is not None:
            p.zoomIn()


    def OnZoomOutY(self, evt):
        p = self.plotarea.getActivePage()
        if p is not None:
            p.zoomOut()


    def OnZoomFitY(self, evt):
        p = self.plotarea.getActivePage()
        if p is not None:
            p.zoomToFit()


    def OnZoomFitAll(self, evt):
        self.OnZoomFitX(evt)
        self.OnZoomFitY(evt)


    def _postCommandEvent(self, target, evtType, Id):
        """ Helper method to generate and transmit a ``wx.CommandEvent``
            (i.e. a simulated button press). """
        newEvt = wx.CommandEvent(evtType.typeId, Id)
        newEvt.SetEventObject(self)
        wx.PostEvent(target, newEvt)


    def OnZoomInX(self, evt):
        self._postCommandEvent(self.navigator, wx.EVT_BUTTON, wx.ID_ZOOM_IN)


    def OnZoomOutX(self, evt):
        self._postCommandEvent(self.navigator, wx.EVT_BUTTON, wx.ID_ZOOM_OUT)


    def OnZoomFitX(self, evt):
        self._postCommandEvent(self.navigator, wx.EVT_BUTTON, wx.ID_ZOOM_FIT)


    def OnToggleAA(self, evt):
        """ Handler for ID_VIEW_ANTIALIAS menu item selection. The method can
            also be used to explicitly set the item checked or unchecked.

            @param evt: The menu event. Can also be `True` or `False` to force
                the check to be set (kind of a hack).
        """
        if isinstance(evt, bool):
            checked = evt
            self.setMenuItem(self.ID_VIEW_ANTIALIAS, checked=evt)
        else:
            checked = evt.IsChecked()

        self.antialias = self.app.setPref('antialiasing', checked)
        self.plotarea.setAntialias(checked)


    def OnToggleNoise(self, evt):
        """ Handler for ID_VIEW_JITTER menu item selection. The method can
            also be used to explicitly set the item checked or unchecked.

            @param evt: The menu event. Can also be `True` or `False` to force
                the check to be set (kind of a hack).
        """
        if isinstance(evt, bool):
            checked = evt
            self.setMenuItem(self.ID_VIEW_JITTER, checked=evt)
        else:
            checked = evt.IsChecked()

        # 'noisy resampling' is turned on or off by changing its amount.
        if checked:
            self.noisyResample = self.app.getPref('resamplingJitterAmount',
                                                  RESAMPLING_JITTER)
        else:
            self.noisyResample = 0

        self.app.setPref('resamplingJitter', checked)
        self.plotarea.redraw()


    def OnToggleUtcTime(self, evt):
        """ Handler for ID_VIEW_UTCTIME menu item selection. The method can
            also be used to explicitly set the item checked or unchecked.

            @param evt: The menu event. Can also be `True` or `False` to force
                the check to be set (kind of a hack).
        """
        if isinstance(evt, bool):
            checked = evt
            self.menubar.FindItemById(self.ID_VIEW_UTCTIME).Check(evt)
        else:
            checked = evt.IsChecked()

        if checked:
            self.menubar.FindItemById(self.ID_VIEW_LOCALTIME).Check(False)
            self.showLocalTime = self.app.setPref('showLocalTime', False)

        self.showUtcTime = self.app.setPref('showUtcTime', checked)


    def OnToggleLocalTime(self, evt):
        """ Handler for ID_VIEW_LOCALTIME menu item selection. The method can
            also be used to explicitly set the item checked or unchecked.

            @param evt: The menu event. Can also be `True` or `False` to force
                the check to be set (kind of a hack).
        """
        if isinstance(evt, bool):
            checked = evt
            self.menubar.FindItemById(self.ID_VIEW_LOCALTIME).Check(evt)
        else:
            checked = evt.IsChecked()

        if checked:
            self.menubar.FindItemById(self.ID_VIEW_UTCTIME).Check(False)
            self.showUtcTime = self.app.setPref('showUtcTime', False)

        self.showLocalTime = self.app.setPref('showLocalTime', checked)


    def OnToggleMinMax(self, evt):
        """ Handler for ID_VIEW_MINMAX menu item selection.
        """
        self.drawMinMax = self.app.setPref('drawMinMax', evt.IsChecked())
        self.plotarea.redraw()


    def OnToggleViewMean(self, evt):
        """
        """
        self.drawMean = self.app.setPref('drawMean', evt.IsChecked())
        self.plotarea.redraw()


    def OnToggleLinesMajor(self, evt):
        """ Handler for ID_VIEW_LINES_MAJOR menu item selection.
        """
        checked = evt.IsChecked()
        self.drawMajorHLines = self.app.setPref('drawMajorHLines', checked)
        self.plotarea.redraw()


    def OnToggleLinesMinor(self, evt):
        """ Handler for ID_VIEW_LINES_MAJOR menu item selection.
        """
        checked = evt.IsChecked()
        self.drawMinorHLines = self.app.setPref('drawMinorHLines', checked)
        self.plotarea.redraw()


    def OnSourceChecked(self, evt):
        """ Toggle the display of a data source.
        """
        try:
            p = self.plotarea.getActivePage()
            source = self.dataSources[evt.GetId()]
            if evt.IsChecked():
                p.addSource(source)
            else:
                p.removeSource(source)
            p.redraw()
        except KeyError:
            pass


    def OnNewTabPicked(self, evt):
        """ Create a new display tab.
        """
        typeId = evt.GetId()
        units = self.tabTypes[typeId]

        removeRolling = self.app.getPref('removeRollingMean', False)
        removeMean = self.app.getPref('removeMean', True)
        meanSpan = None
        if removeRolling:
            meanSpan = self.app.getPref('rollingMeanSpan', 5) / self.timeScalar
            removeMean = True
        else:
            meanSpan = -1

        # TODO: Generate a realistic range from the sensor descriptions
        initialRange = (-10,10)

        p = self.plotarea.addPlot(None, title=units[0], units=units,
                                  initialRange=initialRange)
        if p is not None:
            p.removeMean(removeMean, meanSpan)

        # This is to make sure everything works if all tabs were closed first.
        self.enableMenus()
        self.updateSourceMenu(p)
        self.updateConversionMenu(p)


    def OnLegendToggle(self, evt):
        """ Handle 'Show Legend' menu item selection.
        """
        self.showLegend = evt.IsChecked()
        self.app.setPref("showLegend", self.showLegend)
        self.plotarea.redraw()


    def OnHollowToggle(self, evt):
        """ Handle 'Hollow Mode' menu item selection.
        """
        self.drawHollowPlot = evt.IsChecked()
        self.app.setPref('drawHollowPlot', self.drawHollowPlot)
        self.plotarea.redraw(force=True)


    def OnConversionConfig(self, evt):
        """ Handle selection of the unit converter configuration menu item.
        """
        p = self.plotarea.getActivePage()
        result = ConverterEditor.edit(p.transform, self)
        if result == wx.ID_OK:
            self.dataset.updateTransforms()
        p.redraw()


    def OnConversionPicked(self, evt):
        """ Handle selection of a unit converter menu item.
        """
        activePage = self.plotarea.getActivePage()
        if activePage is None:
            return
        units = activePage.units
        conv = self.unitConverters.get(evt.GetId(), None)
        for p in self.plotarea:
            if p is None:
                continue
            if p.units == units:
                p.setUnitConverter(conv)
        self.updateConversionMenu(activePage)


    def OnEditCalibration(self, evt):
        """ Handle Data->Edit Calibration Polynomials menu item selection.
        """
        changed = live_calibration.editCalibration(self)
        if changed:
            self.plotarea.redraw(force=True)


    def OnDisableBivariates(self, evt):
        """
        """
        self.setNoBivariates(evt.IsChecked())
#         self.app.setPref('noBivariates', self.noBivariates)
        self.plotarea.redraw(force=True)


    def OnToolMenuSelection(self, evt):
        """ Handle the selection of a plug-in 'tool' (utility).
        """
        tool = self.app.plugins.find(_wxId=evt.GetId())
        if tool:
            tool[0](self)

    #===========================================================================
    # Custom Events
    #===========================================================================

    def OnSetVisibleRange(self, evt):
        """ Handle the event signifying a change in visual range. Used
            primarily by the import thread.
        """
        self.setVisibleRange(evt.start, evt.end, instigator=evt.instigator,
                             tracking=evt.tracking)


    def OnSetTimeRange(self, evt):
        """ Handle the event signifying a change in the dataset's total
            time range. Used primarily by the import thread.
        """
        self.setTimeRange(evt.start, evt.end, instigator=evt.instigator,
                          tracking=evt.tracking)


    def OnProgressStart(self, evt):
        """ Handle the event signifying the start of the progress bar. Used
            primarily by the import thread.
        """
        self.statusBar.startProgress(evt.label, evt.initialVal,
                                     evt.cancellable, evt.cancelEnabled)
        if evt.cancellable:
            self.menubar.FindItemById(wx.ID_CANCEL).Enable(True)


    def OnProgressUpdate(self, evt):
        """ Handle the event signifying an update of the progress bar. Used
            primarily by the import thread.
        """
        self.statusBar.updateProgress(val=evt.val, label=evt.label,
                                      cancellable=evt.cancellable)


    def OnProgressEnd(self, evt):
        """ Handle the event signifying a the completion of the progress bar.
            Used primarily by the import thread.
        """
        self.statusBar.stopProgress(evt.label)
        self.removeOperation(evt.job)
        self.menubar.FindItemById(wx.ID_CANCEL).Enable(False)


    #===========================================================================
    # Background operation stuff
    #===========================================================================

    def pushOperation(self, job):
        """ Adds a task thread to the stack of operations. All keyword arguments
            override attributes of the job object itself if not `None`.

            @param job: A `Job` process.
            @keyword modal: Can this operation not run in the background?
                Not currently implemented.
            @keyword prompt: Should the user be prompted prior to canceling?
            @keyword title: The title of the cancel dialog (if applicable).
            @keyword pref: The name of the preference to be used to suppress
                the cancel dialog, or `None` if the dialog isn't 'memorable.'
        """
        # The initial implementation is simply a list, wrapped for future dev.
        self.cancelQueue.append(job)


    def removeOperation(self, job):
        """ Given an instance of `Job`, remove its corresponding entry in the
            queue. Note that this does not cancel a job, only removes it from
            the queue.

            @param job: A `Job` object.
            @return: `True` if the operation was removed, `False` if not.
        """
        # The initial implementation is simply a list, wrapped for future dev.
        if job is None:
            return False
        try:
            self.cancelQueue.remove(job)
            return True
        except ValueError:
            return False


    def getCurrentOperation(self):
        """ Retrieve the currently-running background task.
        """
        # The initial implementation is simply a list, wrapped for future dev.
        if len(self.cancelQueue) == 0:
            return None
        return self.cancelQueue[-1]


    def cancelOperation(self, evt=None, job=None, prompt=True):
        """ Cancel the current background operation.

            @keyword evt: The event that initiated the cancel, if any.
            @keyword job: A specific `Job` to cancel. Defaults to the last
                job started.
            @keyword prompt: `True` to prompt the user before canceling (job
                must also have its `cancelPrompt` attribute `True`), `False`
                to suppress the prompt.
            @return: `False` if the operation could not be cancelled,
                or a message string to display upon cancellation.
                Anything but `False` is considered a successful shutdown.
        """
        # if the cancel takes some time to take effect, the thing that
        # caused it could be disabled like this (to prevent extra clicks):
        # evt.EventObject.Enable(False)

        if len(self.cancelQueue) == 0:
            # Nothing to cancel. Shouldn't happen.
            self.stopBusy()
            return ""

        if job is None:
            job = self.getCurrentOperation()

        if job.cancelPrompt and prompt:
            if self.ask(job.cancelMessage, job.cancelTitle,
                        pref=job.cancelPromptPref) != wx.ID_YES:
                return False

        cancelled = job.cancel()
        if cancelled:
            msg = job.cancelResponse
            self.removeOperation(job)
            if len(self.cancelQueue) == 0:
                self.stopBusy()
            return msg


    def cancelAllOperations(self, evt=None, prompt=False):
        """ Cancel any and all background operations.

            @keyword evt: The event that initiated the cancel, if any.
            @keyword prompt: `True` to prompt the user before canceling (job
                must also have its `cancelPrompt` attribute `True`), `False`
                to suppress the prompt.
            @return: `False` if any operation couldn't be cancelled, `True`
                if all operations were successfully shut down.
        """
        result = True
        while len(self.cancelQueue) > 0:
            result = result and self.cancelOperation(evt, prompt=prompt) is not False
        return result


    def pauseOperation(self, evt=None, job=None):
        """ Temporarily suspend the current background operation.

            @keyword evt: The event that initiated the pause, if any.
            @keyword job: A specific `Job` to pause. Defaults to the last
                job started.
            @return: `False` if the operation could not be paused,
                or a message string to display upon cancellation.
                Anything but `False` is considered a successful pause.
        """
        if len(self.cancelQueue) == 0:
            return None, False

        if job is None:
            job = self.getCurrentOperation()

        logger.info("Paused operation %r" % job)
        return job, job.pause(True)
        return job, True


    def resumeOperation(self, evt=None, job=None):
        """ Temporarily suspend the current background operation.

            @keyword evt: The event that initiated the pause, if any.
            @keyword job: A specific `Job` to pause. Defaults to the last
                job started.
            @return: `False` if the operation could not be paused,
                or a message string to display upon cancellation.
                Anything but `False` is considered a successful pause.
        """
        if len(self.cancelQueue) == 0:
            return False

        if job is None:
            job = self.getCurrentOperation()

        logger.info("Resumed operation %r" % job)
        return job.pause(False)


    #===========================================================================
    #
    #===========================================================================

    def startBusy(self, cancellable=False, modal=False):
        """ Start the 'busy' display.
            @keyword cancellable: if `True`, the 'Cancel' button in the menu
                bar is enabled.
            @keyword modal: If `True`, the 'wait' cursor is shown; if `False`,
                the 'wait arrow' one is used.
        """
        if modal:
            self.SetCursor(wx.Cursor(wx.CURSOR_WAIT))
        else:
            self.SetCursor(wx.Cursor(wx.CURSOR_ARROWWAIT))
        if cancellable:
            self.menubar.FindItemById(wx.ID_CANCEL).Enable(True)
        self.busy = True


    def stopBusy(self):
        """ Change the cursor and cancel button back, presumably after calling
            `startBusy`.
        """
        self.SetCursor(wx.Cursor(wx.CURSOR_DEFAULT))
        self.menubar.FindItemById(wx.ID_CANCEL).Enable(False)
        self.busy = False


    #===========================================================================
    #
    #===========================================================================

    def showMouseHPos(self, pos, units=None):
        """ Display the X axis value for a given mouse position. All Plots
            within the same PlotArea use the same horizontal axis scale/units.
        """
        if self.session is None:
            return
            
        if pos is None:
            self.statusBar.setPositionDisplay(x="", time="")
            return

        units = self.units[1] if units is None else units
        t = self.timeline.getValueAt(pos) * self.timeScalar
        msgX = self.xFormatter % (t, units)
        msgT = ""

        if self.session.utcStartTime is not None:
            absT = self.session.utcStartTime+t
            if self.showUtcTime:
                utc = str(datetime.utcfromtimestamp(absT))
                msgT = "X (UTC): %s" % utc[:-2]
            elif self.showLocalTime:
                local = str(datetime.fromtimestamp(absT))
                msgT = "X (Local): %s" % local[:-2]

        self.statusBar.setPositionDisplay(x=msgX, time=msgT)


    def showMouseVPos(self, pos, units=""):
        """ Show a Y axis value, presumably calculated from the current
            Plot's vertical axis. This will vary between Plots, so unlike
            `showMouseHPos()`, this will show a literal value.

            @param h:
        """
        msg = "" if pos is None else self.yFormatter % (pos, units)
        self.statusBar.setPositionDisplay(y=msg)


    #===========================================================================
    #
    #===========================================================================

    def handleError(self, err, msg=None, icon=wx.ICON_ERROR,
                    what='', where=None, fatal=False, closeFile=False):
        """ General-purpose exception handler that attempts to provide a
            meaningful error message. Also works as an event handler for
            custom error events (e.g. `EvtImportError`). Exception handling
            elsewhere in the program should attempt to catch expected
            exceptions first, then call this for the naked `Exception`.

            @param err: The raised exception, an event object (e.g.
                `EvtImportError`), or `None`.
            @keyword msg: An alternative error message, to be shown verbatim.
            @keyword icon: The icon to show in the dialog box.
            @keyword what: A description of the operation being performed that
                raised the exception.
            @keyword where: The method in which the exception was raised; a
                lightweight sort of traceback.
            @keyword fatal: If `True`, the app Viewer will shut down.
        """
        if DEBUG:
            raise

        if isinstance(err, wx.Event):
            err = err.err
            msg = getattr(err, 'msg', None)

        if what:
            what = " while %s" % what

        xmsg = None

        self.app.lastException = err

        if not isinstance(msg, basestring):
            # Slightly more specific error messages go here.
            if isinstance(err, MemoryError):
                msg = "The system ran out of memory%s" % what
            else:
                msg = u"An unexpected %s occurred%s" % \
                        (err.__class__.__name__, what)
                xmsg = unicode(err)
                if not xmsg:
                    xmsg = "No further information is available."

        if fatal:
            xmsg += "\n\nThe application will now shut down."

        self.ask(msg, APPNAME, wx.OK, icon=icon, extendedMessage=xmsg)
        ctrlPressed = wx.GetKeyState(wx.WXK_CONTROL)
        shiftPressed = wx.GetKeyState(wx.WXK_SHIFT)

        # Holding control when okaying alert shows more more info.
        if ctrlPressed and isinstance(err, Exception):
            import pdb; pdb.set_trace()

        # The error occurred someplace critical; self-destruct!
        if fatal:
            self.Destroy()

        if closeFile:
            self.closeFile()

        if ctrlPressed and shiftPressed and err is not None:
            raise

    #===========================================================================
    #
    #===========================================================================

    def updateSourceMenu(self, p):
        """ Check menu items for sources displayed in the active tab, disable
            menu items for sources that are not applicable.
        """
        if p is None:
            return
        for mi in self.viewSourceMenu.GetMenuItems():
            mid = mi.GetId()
            source = self.dataSources.get(mid, None)
            if source is None:
                return
            checked = source in p.sources
            enabled = p.yUnits == source.units
            self.setMenuItem(self.viewSourceMenu, mid, checked, enabled)


    def updateWarningsMenu(self, p):
        """ Check menu items for the warnings displayed on the active tab.
        """
        if p is None:
            return
        for mi in self.viewWarningsMenu.GetMenuItems():
            mid = mi.GetId()
            warn = self.warningRanges.get(mid, None)
            if warn is None:
                return
            checked = warn in p.warningRanges
            self.setMenuItem(self.viewWarningsMenu, mid, checked)


    #===========================================================================
    # Unit conversion/transform-related stuff
    #===========================================================================

    def updateConversionMenu(self, p):
        """ Update the enabled and checked items in the Data->Display menu.
        """
        if p is None:
            return
        for mi in self.displayMenu.GetMenuItems():
            mid = mi.GetId()
            if mi.GetKind() == wx.ITEM_SEPARATOR:
                continue
            elif mid == self.ID_DATA_DISPLAY_CONFIG:
                mi.Enable(getattr(p.transform, 'parameters', None) is not None)
                continue
            elif mid == self.ID_DATA_DISPLAY_NATIVE:
                mi.SetText("Native Units (%s as %s)" % p.nativeUnits)#p.units)
            elif len(p.sources) == 0:
                mi.Enable(self.unitConverters[mid].convertsFrom == p.units)
            else:
                mi.Enable(self.unitConverters[mid].isApplicable(p.sources))
            if p.transform == self.unitConverters[mid]:
                self.setMenuItem(self.displayMenu, mid, checked=True)


#===============================================================================
#
#===============================================================================

class ViewerApp(wx.App):
    """ The main class of the SSX Data Viewer. Most of the work is done by the
        Viewer; the app mainly handles global settings like preferences
        (and the primary functionality inherited from `wx.App`, of course).
    """
    HISTORY_SIZE = 8

    version = VERSION
    versionString = __version__
    buildVersion = VERSION + (BUILD_NUMBER,)

    defaultPlugins = [tools.raw2mat,
                      tools.filesplit,
                      tools.ide2csv]

    def saveAllPrefs(self, filename=None, hideFile=None):
        """ Save all preferences, including defaults, to the config file.
            Primarily for debugging.
        """
        self.prefs.saveAllPrefs(filename, hideFile)


    def getPref(self, name, default=None, section=None):
        """ Retrieve a value from the preferences.

            @param name: The name of the preference to retrieve.
            @keyword default: An optional default value to return if the
                preference is not found.
            @keyword section: An optional "section" name from which to
                get. Currently a prefix in this implementation.
        """
        return self.prefs.getPref(name, default, section)


    def setPref(self, name, val, section=None, persistent=True):
        """ Set the value of a preference. Returns the value set as a
            convenience.
        """
        return self.prefs.setPref(name, val, section, persistent)


    def hasPref(self, name, section=None, defaults=False):
        """ Check to see if a preference exists, in either the user-defined
            preferences or the defaults.

            @param name: The name of the preference to retrieve.
            @keyword defaults: An optional default value to return if the
                preference is not found.
            @keyword section: An optional "section" name from which to
                delete. Currently a prefix in this implementation.
        """
        return self.prefs.hasPref(name, section, defaults)


    def deletePref(self, name, section=None):
        """ Delete one or more preferences. Glob-style wildcards are allowed.

            @keyword name: The name of the preference to delete. Optional if
                `section` is supplied
            @keyword section: An optional section name, limiting the scope.
            @return: The number of deleted preferences.
        """
        return self.prefs.deletePref(name, section)


    def editPrefs(self, evt=None):
        """ Launch the Preferences editor.
        """
        if self.prefs.editPrefs():
            for v in self.viewers:
                v.loadPrefs()


    #===========================================================================
    #
    #===========================================================================

    def showBetaWarning(self):
        """ Warn the user that the software they're using is pre-release. The
            warning can be suppressed.
        """
        pref = 'hideBetaWarning_%s' % '.'.join(map(str, VERSION))
        if self.getPref(pref, False, section='ask'):
            return
        dlg = MemoryDialog(None, "This pre-release beta software!",
                           "Beta Warning", wx.OK|wx.ICON_INFORMATION,
                           remember=True)
        dlg.SetExtendedMessage(
            "This preview version of %s is an early release, and is expected "
            "to contain bugs,\nperformance limitations, and an incomplete "
            "user experience.\n\nDo not use for any mission-critical work!" %
            APPNAME)
        dlg.ShowModal()
        self.setPref(pref, dlg.getRememberCheck(), section='ask')
        dlg.Destroy()


    def __init__(self, *args, **kwargs):
        """ Constructor. Takes standard `wx.App` arguments, plus:

            @keyword prefsFile: The full path and name to an alternative
                configuration file.
            @keyword filename: The name of a file to open on load.
            @keyword clean: If `True`, the preferences are reset.
            @keyword loadLastFile: If `True` and no `initialFilename' is
                specified, the viewer will reload the last file opened.
            @keyword safe: If `True`, start in 'safe mode,' which disables
                plugins and external EBML schemata.
        """
        self.prefsFile = kwargs.pop('prefsFile', None)
        self.initialFilename = kwargs.pop('filename', None)
        clean = kwargs.pop('clean', False)
        safeMode = kwargs.pop('safe', False)
        loadLast = kwargs.pop('loadLastFile', False)

        super(ViewerApp, self).__init__(*args, **kwargs)

        safeMode = safeMode or wx.GetKeyState(wx.WXK_SHIFT)

#         self.fileHistory = wx.FileHistory(self.HISTORY_SIZE)
        self.viewerIdx = 0
        self.lastException = None
        self.viewers = []
        self.changedFiles = True
        self.colorDb = wx.ColourDatabase()
        stdPaths = wx.StandardPaths.Get()
        self.docsDir = os.path.join(stdPaths.GetDocumentsDir(), APPNAME)
        self.prefs = Preferences(self.prefsFile, clean=(clean or safeMode))
        self.plugins = None

        self.loadPlugins(safeMode)

        # Insert user override EBML schema path
        if not safeMode:
            ebmlite.SCHEMA_PATH.insert(0, os.path.join(self.docsDir, 'schemata'))
            ebmlite.SCHEMATA.clear()

        if loadLast and self.initialFilename is None:
            try:
                self.initialFilename = self.prefs.getRecentFiles()[0]
            except (IndexError, KeyError):
                pass

#         locale.setlocale(locale.LC_ALL, str(self.getPref('locale')))
        localeName = self.getPref('locale', 'LANGUAGE_ENGLISH_US')
        self.locale = wx.Locale(getattr(wx, localeName, wx.LANGUAGE_ENGLISH_US))
        self.createNewView(filename=self.initialFilename)

        if DEBUG or BETA:
            self.showBetaWarning()

        # Automatic Update Check
        self.Bind(events.EVT_UPDATE_AVAILABLE, self.OnUpdateAvailable)

        if self.getPref('updater.interval',3) > 0:
            updater.startCheckUpdatesThread(self)


    def loadPlugins(self, safeMode=False):
        """ Search for and load plugin components.
        """
        self.plugins = plugins.PluginSet(app=APPNAME, appVersion=VERSION,
                                         quiet=True)

        if safeMode or wx.GetKeyState(wx.WXK_SHIFT):
            logger.info("Starting in SAFE MODE. No plug-ins will be loaded.")
            return

        logger.info("Searching for plug-ins...")
        self.plugins.add(self.defaultPlugins, builtin=True)
        numPlugins = len(self.plugins)
        logger.info("Found %d standard plug-in(s)" % numPlugins)

        if DEBUG and numPlugins > 0:
            stdPlugs = self.plugins.items()
            for p in stdPlugs:
                logger.info(u" * %s: %s" % p)

        if self.getPref('plugins.loadUserPlugins', False):
            dirs = [os.path.join(self.docsDir, 'plugins', '*')]
            dirs.extend(self.getPref('plugins.searchPaths', []))
            self.plugins.add(dirs, app=APPNAME, appVersion=VERSION, quiet=True,
                             builtin=False)
            newNum = len(self.plugins) - numPlugins
            logger.info("Found %d external plug-in(s)" % newNum)

            if DEBUG and newNum > 0:
                userPlugs = set(self.plugins.items()).difference(stdPlugs)
                for p in userPlugs:
                    logger.info(u" * %s: %s" % p)
        else:
            logger.info("External plug-ins disabled.")

        if not (self.plugins.incompatible or self.plugins.bad):
            return

        logger.warning("Skipped loading %d incompatible and %d bad plug-ins!" %
                       (len(self.plugins.incompatible), len(self.plugins.bad)))

        # Display warning that some plug-ins failed to load
        numIncomp = len(self.plugins.incompatible)
        numBad = len(self.plugins.bad)

        msg = ["Some plug-in modules (%d of %d) could not be loaded." %
               (numIncomp + numBad, numIncomp + numBad + len(self.plugins))]

        if numIncomp > 0:
            msg.append('\nIncompatible Plug-ins (%d):' % numIncomp)
            for p in self.plugins.incompatible:
                ppath = "built-in" if getattr(p, 'builtin', False) else p.path
                msg.append('    * %s (%s)' % (p.name, ppath))

        if numBad > 0:
            msg.append('\nBad/Damaged Plug-ins (%d):' % numBad)
            for p in self.plugins.bad:
                ppath = "built-in" if getattr(p, 'builtin', False) else p.path
                msg.append('    * %s (%s)' % (p.name, ppath))

        wx.MessageBox('\n'.join(msg), "Plug-in Error",
                      style=wx.ICON_WARNING|wx.OK)


    def createNewView(self, filename=None, title=None, splash=True, **kwargs):
        """ Create a new viewer window.

            @keyword filename: The name of a recording to open in the new
                view.
            @keyword title: An alternate title, shown instead of the filename.
            @keyword splash: If `True`, show the 'splash screen'.
        """
        self.viewerIdx += 1
        viewer = Viewer(None, app=self, filename=filename, splash=splash,
                        number=self.viewerIdx, **kwargs)
        self.viewers.append(viewer)
        viewer.Show()


    def abbreviateName(self, filename, length=None):
        """ Create a shorter version of a filename. Primarily for display in
            `Viewer` windows' title bars.
        """
        length = length or self.getPref('titleLength', None)
        if length is None:
            return filename
        if len(filename) <= length:
            return filename

        dirname = os.path.dirname(filename)
        n1 = dirname.rfind(os.path.sep, 0, length/2-2)
        n2 = dirname.find(os.path.sep, len(dirname)-(length/2+2))
        if n1 == n2:
            return filename
        return os.path.join(dirname[:n1], u"\u2026", dirname[n2+1:],
                            os.path.basename(filename))


    def getWindowTitle(self, viewer=None, title='', showApp=True,
                       number=True):
        """ Generate a unique viewer window title.
        """
        if not title and viewer and viewer.dataset is not None:
            filename = viewer.dataset.filename
            if filename:
                if self.getPref('showFullPath', False):
                    # Abbreviate path if it's really long (ellipsis in center)
                    title = self.abbreviateName(filename)
                else:
                    title = os.path.basename(filename)

            if len(viewer.dataset.sessions) > 1:
                title = "%s, Session %d" % (title, viewer.session.sessionId)

            if showApp:
                title = "%s - %s" % (self.fullAppName, title)

        else:
            title = self.fullAppName if showApp else ""

        if number and (len(self.viewers) > 1 or self.viewerIdx > 1):
            title = u"%s (%d)" % (title, viewer.number)

        return title.strip()


    #===========================================================================
    # Event handlers
    #===========================================================================

    def OnInit(self):
        """ Post-Constructor initialization event handler.
        """
        self.fullAppName = "%s %s" % (APPNAME, self.versionString)
        self.SetAppName(APPNAME)
        self.SetAppDisplayName(APPNAME)
        self.Bind(wx.EVT_CLOSE, self.OnClose)
        if DEBUG:
            logger.info("Starting version %s" % __version__)
            logger.info("Repo branch %s, commit %s" % (REPO_BRANCH, REPO_COMMIT_ID))
        return True


    def OnClose(self, evt):
        """ Handle Quit.
        """
        evt.Skip()
        if len(self.viewers) > 0:
            evt.Veto()
            return
        self.prefs.savePrefs()


    def OnUpdateAvailable(self, evt):
        """ Handle events generated by the automatic version checker.
        """
        # Hack to make sure the dialog is in the foreground; sometimes a problem
        # if the check took particularly long. May no longer be required.
        topWindow = None
        for v in self.viewers:
            if v.HasFocus:
                topWindow = v

        if evt.error:
            # do logging of error
            logger.error('Update check at %s failed: %s' %
                         (evt.url, evt.response))
            if not evt.quiet:
                if isinstance(evt.response, IOError):
                    msg = ("%s could connect to the web to check for updates "
                           "due to a network error.\n\nTry again later."
                           % self.AppDisplayName)
                else:
                    msg = ("%s was unable to retrieve the update information "
                           "from the Mide web site.\n\nPlease try again later."
                           % self.AppDisplayName)
                if evt.url:
                    url = str(evt.url).split('?')[0]
                    msg = "%s\n\nVersion information URL: %s" % (msg, url)
                wx.MessageBox(msg, "Check for Updates", parent=topWindow,
                              style=wx.ICON_EXCLAMATION | wx.OK)
            return

        if not evt.newVersion:
            self.setPref('updater.lastCheck', time.time())
            if not evt.quiet:
                msg = "Your copy of %s is up to date." % self.GetAppDisplayName()
                if BETA or DEBUG:
                    msg = "%s\n\nNOTE: You are using a pre-release beta version. The automatic\n" \
                        "update notification system may not recognize it. Check manually." % msg
                # User-initiated checks show a dialog if there's no new version
                wx.MessageBox(msg, "Update Check", parent=topWindow,
                              style=wx.ICON_INFORMATION | wx.OK)
            return

        dlg = updater.UpdateDialog(topWindow, -1, updaterEvent=evt)
        response = dlg.ShowModal()

        # Dialog itself handles all the browser stuff, just handle preferences
        if response != wx.CANCEL:
            self.setPref('updater.lastCheck', time.time())
            if response == dlg.ID_SKIP:
                self.setPref('updater.version', evt.newVersion)

        dlg.Destroy()


#===============================================================================
#
#===============================================================================

def main():
    import argparse
    # Windows shell does not like high Unicode characters; remove the dot.
    desc = cleanUnicode("%s v%s \n%s" % (APPNAME.replace(u'\u2022', ' '),
                                         __version__, __copyright__))
    parser = argparse.ArgumentParser(description=desc)
    parser.add_argument('filename', nargs="?",
                        help="The name of the MIDE (*.IDE) file to import")
    parser.add_argument("-p", "--prefsFile",
                        help="An alternate preferences file")
    parser.add_argument('-c', '--clean', action="store_true",
                        help="Reset all preferences to their defaults")

    args = parser.parse_args()
    kwargs = vars(args)

    app = ViewerApp(**kwargs)
    app.MainLoop()

if __name__ == '__main__':
    main()<|MERGE_RESOLUTION|>--- conflicted
+++ resolved
@@ -469,27 +469,16 @@
                          "Toggle the display of minor horizontal grid lines.",
                          self.OnToggleLinesMinor, kind=wx.ITEM_CHECK)
         viewMenu.AppendSeparator()
-<<<<<<< HEAD
-        self.addMenuItem(viewMenu, self.ID_VIEW_UTCTIME, 
-                         "Show Absolute UTC Time", 
+        self.addMenuItem(viewMenu, self.ID_VIEW_UTCTIME,
+                         "Show Absolute UTC Time",
                          "Display the UTC time corresponding to the mouse's" \
                          " X position.",
                          self.OnToggleUtcTime, kind=wx.ITEM_CHECK,
                          checked=self.showUtcTime)
-        self.addMenuItem(viewMenu, self.ID_VIEW_LOCALTIME, 
-                         "Show Absolute Local Time", 
+        self.addMenuItem(viewMenu, self.ID_VIEW_LOCALTIME,
+                         "Show Absolute Local Time",
                          "Display the local time corresponding to the mouse's" \
                          " X position.",
-=======
-        self.addMenuItem(viewMenu, self.ID_VIEW_UTCTIME,
-                         "Show Absolute UTC Time",
-                         "Display the UTC time corresponding to the mouse's X position.",
-                         self.OnToggleUtcTime, kind=wx.ITEM_CHECK,
-                         checked=self.showUtcTime)
-        self.addMenuItem(viewMenu, self.ID_VIEW_LOCALTIME,
-                         "Show Absolute Local Time",
-                         "Display the local time corresponding to the mouse's X position.",
->>>>>>> c84313e5
                          self.OnToggleLocalTime, kind=wx.ITEM_CHECK,
                          checked=self.showLocalTime)
 
@@ -554,12 +543,8 @@
 
         self.addMenuItem(dataMenu, self.ID_DATA_EDIT_CAL,
                          "&Edit Calibration Polynomials...",
-<<<<<<< HEAD
                          "Edit the functions that convert raw data into"
-                         " engineering units and calibrated", 
-=======
-                         "",
->>>>>>> c84313e5
+                         " engineering units and calibrated",
                          self.OnEditCalibration)
 
         self.addMenuItem(dataMenu, self.ID_DATA_DISABLE_BIVARIATES,
@@ -2598,7 +2583,7 @@
         """
         if self.session is None:
             return
-            
+
         if pos is None:
             self.statusBar.setPositionDisplay(x="", time="")
             return
