"""
Module for reading and analyzing Mide Instrumentation Data Exchange (MIDE)
files.

Created on Sep 26, 2013

:author: dstokes

"""

# TODO: Sensor subchannels. Requires schema/firmware updates.
#
# TODO: Transforms on Sensors. It's stubbed out, but not used in combo
#    transforms.
# 
# TODO: Clean out some of the unused features. They make the code less clear,
#    creating more than one way to do the same thing. More often than not, 
#    they are the result of over-engineering things.
#
# TODO: The new, cached EventArray transforms save the combined transforms on
#    the parent EventArray. This should probably be revised to have the cached
#    transforms saved on the children; this will allow multiple copies of
#    EventArrays to have different transforms, simplifying the whole regular
#    versus 'display' things and make 'useAllTransforms' unnecessary. 
#
# TODO: Handle files with channels containing a single sample better. Right now,
#    they are ignored, causing problems with other calculations.
#
# TODO: Consider an EventArray subclass for subchannels to reduce the number
#    of conditionals evaluated, and/or see about making parent Channels' 
#    EventArrays flat.
#   
# TODO: Nice discontinuity handing. This will probably be conveyed as events 
#     with null values. An attribute/keyword may be needed to suppress this when 
#     getting data for processing (FFT, etc.). Low priority.
#     
# TODO: Look at remaining places where lists are returned, consider using 
#    `yield`  instead (e.g. parseElement(), etc.)
# 
# TODO: Consider thread safety. Use a `threading.RLock` around adding/ending
#    a Session, updating/using Transforms, appending/accessing EventArray data,
#    etc. Not (yet?) a serious problem, but it could be in the future; current
#    handling of race conditions is a hack. Also make some flags (like
#    `Dataset.loading`) properties that get/set a `threading.Event`?

__all__ = ['Channel', 'Dataset', 'EventArray', 'Plot', 'Sensor', 'Session',
           'SubChannel', 'WarningRange', 'Cascading', 'Transformable']

from bisect import bisect_right
from collections.abc import Iterable, Sequence
from datetime import datetime
from threading import Lock
import warnings

from functools import partial
import os.path
import random
import struct
import sys
from time import sleep

from ebmlite.core import loadSchema
import numpy as np
import numpy.lib.recfunctions as np_recfunctions

from .transforms import Transform, CombinedPoly, PolyPoly
<<<<<<< HEAD
from .parsers import ChannelDataArrayBlock, getParserTypes, getParserRanges
=======
from .parsers import getParserTypes, getParserRanges, ChannelDataBlock
>>>>>>> 7b23518b


SCHEMA_FILE = 'mide_ide.xml'

#===============================================================================
# DEBUGGING: XXX: Remove later!
#===============================================================================

import logging
logger = logging.getLogger('idelib')
logging.basicConfig(format="%(asctime)s %(levelname)s: %(message)s")


# __DEBUG__ = False

__DEBUG__ = str(os.environ.get('MIDE_DEV', 0)) == '1'
    
if __DEBUG__:
    logger.setLevel(logging.INFO)
else:
    logger.setLevel(logging.ERROR)
    
# import ebml
# logger.info("Loaded python-ebml from %s" % os.path.abspath(ebml.__file__))


#===============================================================================
# Mix-In Classes
#===============================================================================

class Cascading(object):
    """ A base/mix-in class for objects in a hierarchy. 
    """

    parent = None
    name = ""

    def path(self):
        """ Get the combined names of all the object's parents/grandparents.
        """
        if self.parent is None:
            return self.name
        p = self.parent.path()
        if not p:
            return self.name
        return "%s:%s" % (p, self.name)
    
    
    def hierarchy(self):
        """ Get a list of parents/grandparents all the way back to the root.
            The root is the first item in the list.
        """
        if self.parent is None:
            return [self]
        result = self.parent.hierarchy()
        result.append(self)
        return result


    def __repr__(self):
        return "<%s %r at 0x%08x>" % (self.__class__.__name__, self.path(), 
                                      id(self))
    
    
class Transformable(Cascading):
    """ A mix-in class for objects that transform data (apply calibration,
        etc.), making it easy to turn the transformation on or off.
        
        :ivar transform: The transformation function/object
        :ivar raw: If `False`, the transform will not be applied to data.
            Note: The object's `transform` attribute will not change; it will
            just be ignored.
    """

    def setTransform(self, transform, update=True):
        """ Set the transforming function/object. This does not change the
            value of `raw`, however; the new transform will not be applied
            unless it is `True`.
        """
        self.transform = transform
        if isinstance(transform, int):
            self.transformId = transform
        else:
            self.transformId = getattr(transform, 'id', None)
            
        if transform is None:
            self._transform = Transform.null
        else:
            self._transform = transform
        if update:
            self.updateTransforms()
        
        
    def _updateXformIds(self):
        xform = self.transform
        if isinstance(self.transform, int):
            xform = self.dataset.transforms.get(xform, None)
        elif isinstance(self.transform, Transform):
            xform = self.dataset.transforms.get(xform.id, xform)
        self.transform = xform


    def updateTransforms(self):
        """ Recompute cached transform functions.
        """
        # Convert ID references (as will be in a fresh import) to the
        # actual Transform objects
        self._updateXformIds()
        for c in self.children:
            c.updateTransforms()
            

    def getTransforms(self, id_=None, _tlist=None):
        """ Get a list of all transforms applied to the data, from first (the
            lowest-level parent) to last (the transform, if any, on the
            object itself).
            
        """
        _tlist = [] if _tlist is None else _tlist
        if getattr(self, "_transform", None) is not None:
            if isinstance(self._transform, Iterable) and id_ is not None:
                x = self._transform[id_]
            else:
                x = self._transform
            if x != Transform.null:
                _tlist.insert(0, x)
        if isinstance(self.parent, Transformable):
            subchannelId = getattr(self, "id", None)
            self.parent.getTransforms(subchannelId, _tlist)
        return _tlist


#===============================================================================
# 
#===============================================================================

class Dataset(Cascading):
    """ A collection of sensor data and associated configuration info. 
        Typically represents a single MIDE EMBL file.
        
        Dictionary attributes are all keyed by the relevant ID (sensor ID,
        channel ID, etc.).
        
        :ivar loading: Boolean; `True` if a file is still loading (or has not
            yet been loaded).
        :ivar fileDamaged: Boolean; `True` if the file ended prematurely.
        :ivar loadCancelled: Boolean; `True` if the file loading was aborted 
            part way through.
        :ivar sessions: A list of individual Session objects in the data set.
            A valid file will have at least one, even if there are no 
            `Session` elements in the data.
        :ivar sensors: A dictionary of Sensors.
        :ivar channels: A dictionary of individual Sensor channels.
        :ivar plots: A dictionary of individual Plots, the modified output of
            a Channel (or even another plot).
        :ivar transforms: A dictionary of functions (or function-like objects)
            for adjusting/calibrating sensor data.
    """

    def __init__(self, stream, name=None, quiet=True, attributes=None):
        """ Constructor. Typically, these objects will be instantiated by
            functions in the `importer` module.
        
            :param stream: A file-like stream object containing EBML data.
            :keyword name: An optional name for the Dataset. Defaults to the
                base name of the file (if applicable).
            :keyword quiet: If `True`, non-fatal errors (e.g. schema/file
                version mismatches) are suppressed. 
            :keyword attributes: A dictionary of arbitrary attributes, e.g.
                ``Attribute`` elements parsed from the file. Typically
                used for diagnostic data.
        """
        self.lastUtcTime = None
        self.sessions = []
        self.sensors = {}
        self._channels = {}
        self.warningRanges = {}
        self.plots = {}
        self.transforms = {}
        self.parent = None
        self.currentSession = None
        self.recorderInfo = {}
        self.recorderConfig = None

        self.attributes = attributes if attributes else {}

        # For keeping track of element parsers in import.
        self._parsers = None
        
        self.fileDamaged = False
        self.loadCancelled = False
        self.loading = True
        self.filename = getattr(stream, "name", None)

        self._channelDataLock = Lock()
        
        # Subsets: used when importing multiple files into the same dataset.
        self.subsets = []

        if name is None:
            if self.filename is not None:
                self.name = os.path.splitext(os.path.basename(self.filename))[0]
            else:
                self.name = ""
        else:
            self.name = name

        if stream is not None:
            schema = loadSchema(SCHEMA_FILE)
            self.schemaVersion = schema.version
            self.ebmldoc = schema.load(stream, 'MideDocument', headers=True)
            if not quiet:
                # It is currently assumed future versions will be backwards
                # compatible. Change if/when not, or if certain old versions aren't.
                if self.schemaVersion < self.ebmldoc.version:
                    raise IOError("EBML schema version mismatch: file is %d, "
                                  "library is %d" % (self.ebmldoc.version,
                                                     self.schemaVersion))


    @property
    def exitCondition(self):
        """ The numeric code number for the condition that stopped the recording. """
        return self.attributes.get('ExitCond', [None])[0]


    @property
    def channels(self):
        """ A dictionary of individual Sensor channels. """
        # Only return channels with subchannels. If all analog subchannels are
        # disabled, the recording properties will still show the parent channel.
        return {k:v for k,v in self._channels.items() if v.subchannels}


    def close(self):
        """ Close the recording file.
        """
        stream = self.ebmldoc.stream
        if hasattr(stream, 'closeAll'):
            # File is a ThreadAwareFile; close for all threads.
            result = stream.closeAll()
        else:
            result = stream.close()
            
        for s in self.subsets:
            try:
                s.close()
            except (AttributeError, IOError):
                pass
            
        return result
                
    
    @property
    def closed(self):
        """ Has the recording file been closed? """
        return getattr(self.ebmldoc.stream, "closed", True)

    def __enter__(self):
        return self

    def __exit__(self, exc_type, exc_value, traceback):
        self.close()


    def addSession(self, startTime=None, endTime=None, utcStartTime=None):
        """ Create a new session, add it to the Dataset, and return it.
            Part of the import process.
        """
        self.endSession()
        utcStartTime = self.lastUtcTime if utcStartTime is None else utcStartTime
        self.currentSession = Session(self, 
                                      sessionId=len(self.sessions), 
                                      startTime=startTime, 
                                      endTime=endTime,
                                      utcStartTime=utcStartTime)
        self.sessions.append(self.currentSession)
        return self.currentSession


    def endSession(self):
        """ Set the current session's start/end times. Part of the import
            process.
        """
        cs = self.currentSession
        if cs is not None:
            if cs.startTime is None:
                cs.startTime = cs.firstTime
            if cs.endTime is None:
                cs.endTime = cs.lastTime
                
            self.currentSession = None
        
    
    def addSensor(self, sensorId=None, name=None, sensorClass=None, 
                  traceData=None, transform=None, attributes=None,
                  bandwidthLimitId=None):
        """ Create a new Sensor object, and add it to the dataset, and return
            it. If the given sensor ID already exists, the existing sensor is 
            returned instead. To modify a sensor or add a sensor object created 
            elsewhere, use `Dataset.sensors[sensorId]` directly.
            
            Note that the `sensorId` keyword argument is *not* optional.
            
            :param sensorId: The ID of the new sensor.
            :keyword name: The new sensor's name
            :keyword sensorClass: An alternate (sub)class of sensor. Defaults
                to `None`, which creates a `Sensor`.
            :return: The new sensor.
        """
        # `sensorId` is mandatory; it's a keyword argument to streamline import.
        if sensorId is None:
            raise TypeError("%s.addSensor() requires a sensorId" %
                            self.__class__.__name__)
            
        if sensorId in self.sensors:
            return self.sensors[sensorId]
        
        sensorClass = Sensor if sensorClass is None else sensorClass
        sensor = sensorClass(self,sensorId,name=name, transform=transform,
                             traceData=traceData, attributes=attributes,
                             bandwidthLimitId=bandwidthLimitId)
        self.sensors[sensorId] = sensor
        return sensor


    def addChannel(self, channelId=None, parser=None, channelClass=None,
                   **kwargs):
        """ Add a Channel to a Sensor. Note that the `channelId` and `parser`
            keyword arguments are *not* optional.
        
            :keyword channelId: An unique ID number for the channel.
            :keyword parser: The Channel's data parser
            :keyword channelClass: An alternate (sub)class of channel.
                Defaults to `None`, which creates a standard `Channel`.
        """
        if channelId is None or parser is None:
            raise TypeError("addChannel() requires a channel ID")
        if parser is None:
            raise TypeError("addChannel() requires a parser")
        
        if channelId in self._channels:
            return self._channels[channelId]
        channelClass = channelClass or Channel
        channel = channelClass(self, channelId, parser, **kwargs)
        self._channels[channelId] = channel
            
        return channel


    def addTransform(self, transform):
        """ Add a transform (calibration, etc.) to the dataset. Various child
            objects will reference them by ID. Note: unlike the other `add`
            methods, this does not instantiate new objects.
        """
        if transform.id is None:
            raise ValueError("Added transform did not have an ID")
        
        self.transforms[transform.id] = transform
    
    
    def addWarning(self, warningId=None, channelId=None, subchannelId=None, 
                   low=None, high=None, **kwargs):
        """ Add a `WarningRange` to the dataset, which indicates when a sensor
            is reporting values outside of a given range.
        
            :keyword warningId: A unique numeric ID for the `WarningRange`.
            :keyword channelId: The channel ID of the source being monitored.
            :keyword subchannelId: The monitored source's subchannel ID.
            :keyword low: The minimum value of the acceptable range.
            :keyword high: The maximum value of the acceptable range.
            :return: The new `WarningRange` instance.
        """
        w = WarningRange(self, warningId=warningId, channelId=channelId, 
                         subchannelId=subchannelId, low=low, high=high, 
                         **kwargs)
        self.warningRanges[warningId] = w
        return w
        

    def path(self):
        """ Get the combined names of all the object's parents/grandparents.
        """
        # Dataset is the root.
        return self.name
    
    
    @property
    def lastSession(self):
        """ Retrieve the latest Session.
        """
        if len(self.sessions) == 0:
            return None
        return self.sessions[-1]
    
    
    def hasSession(self, sessionId):
        """ Does the Dataset contain a specific session number?
        """
        if len(self.sessions) == 0:
            return False
        if sessionId is None:
            return True
        return sessionId >= 0 and sessionId < len(self.sessions)
        
    
    def getPlots(self, subchannels=True, plots=True, debug=True, sort=True):
        """ Get all plotable data sources: sensor SubChannels and/or Plots.
        
            :keyword subchannels: Include subchannels if `True`.
            :keyword plots: Include Plots if `True`.
            :keyword debug: If `False`, exclude debugging/diagnostic channels.
            :keyword sort: Sort the plots by name if `True`. 
        """
        result = []
        test = lambda x: debug or not x.name.startswith("DEBUG")
        if plots:
            result = [x for x in self.plots.values() if test(x)]
        if subchannels:
            for c in self._channels.values():
                for i in range(len(c.subchannels)):
                    subc = c.getSubChannel(i)
                    if test(subc):
                        result.append(subc)
        if sort:
            result.sort(key=lambda x: x.displayName)
        return result
            

    def updateTransforms(self):
        """ Update the transforms (e.g. the calibration functions) in this
            dataset. This should be called before utilizing data in the set.
        """
        for ch in self.channels.values():
            ch.updateTransforms()

    def fillCaches(self):
        for channel in self.channels.values():
            for ea in channel.sessions.values():
                ea.fillCache()


#===============================================================================
# 
#===============================================================================

class Session(object):
    """ A collection of data within a dataset, e.g. one test run. A Dataset is
        expected to contain one or more Sessions.
    """
    
    def __init__(self, dataset, sessionId=0, startTime=None, endTime=None,
                 utcStartTime=None):
        """ Constructor. This should generally be done indirectly via
            `Dataset.addSession()`.
            
            :param dataset: The parent `Dataset`
            :keyword sessionId: The Session's numeric ID. Typically
                sequential, starting at 0.
            :keyword startTime: The session's start time, in microseconds,
                relative to the start of the recording.
            :keyword endTime: The session's end time, in microseconds,
                relative to the end of the recording.
            :keyword utcStartTime: The session's start time, as an absolute
                POSIX/epoch timestamp.
        """
        self.dataset = dataset
        self.startTime = startTime
        self.endTime = endTime
        self.sessionId = sessionId
        self.utcStartTime = utcStartTime or dataset.lastUtcTime
        
        # firstTime and lastTime are the actual last event time. These will
        # typically be the same as startTime and endTime, but not necessarily
        # so.
        self.firstTime = self.lastTime = None


    def __repr__(self):
        return "<%s (id=%s) at 0x%08X>" % (self.__class__.__name__, 
                                           self.sessionId, id(self))
    
    
    def __eq__(self, other):
        """ x.__eq__(y) <==> x==y """
        if other is self:
            return True
        elif not isinstance(other, self.__class__):
            return False
        else:
            return self.dataset == other.dataset \
               and self.startTime == other.startTime \
               and self.endTime == other.endTime \
               and self.sessionId == other.sessionId \
               and self.utcStartTime == other.utcStartTime \
               and self.firstTime == other.firstTime \
               and self.lastTime == other.lastTime
        
#===============================================================================
# 
#===============================================================================

class Sensor(Cascading):
    """ One Sensor object. A Dataset contains at least one.
    """
    
    def __init__(self, dataset, sensorId, name=None, transform=None,
                  traceData=None, attributes=None, bandwidthLimitId=None):
        """ Constructor. This should generally be done indirectly via
            `Dataset.addSensor()`.
        
            :param dataset: The parent `Dataset`.
            :param sensorId: The ID of the new sensor.
            :keyword name: The new sensor's name.
            :keyword transform: A sensor-level data pre-processing function.
            :keyword traceData: Sensor traceability data.
            :keyword attributes: A dictionary of arbitrary attributes, e.g.
                ``Attribute`` elements parsed from the file.
        """
        if isinstance(name, bytes):
            name.decode()
        self.name = "Sensor%02d" if name is None else name
        self.dataset = dataset
        self.parent = dataset
        self.id = sensorId
        self.channels = {}
        self.traceData = traceData
        self.attributes = attributes
        self.bandwidthLimitId = bandwidthLimitId
        self._bandwidthCutoff = None
        self._bandwidthRolloff = None


    def __getitem__(self, idx):
        return self.channels[idx]


    @property
    def children(self):
        return list(self.channels.values())

    
    @property
    def bandwidthCutoff(self):
        if self._bandwidthCutoff is None:
            try:
                bw = self.dataset.bandwidthLimits[self.bandwidthLimitId]
                self._bandwidthCutoff = (bw.get('LowerCutoff', None),
                                         bw.get('UpperCutoff', None))
            except (KeyError, AttributeError):
                pass
    
        return self._bandwidthCutoff


    @property
    def bandwidthRolloff(self):
        if self._bandwidthRolloff is None:
            try:
                bw = self.dataset.bandwidthLimits[self.bandwidthLimitId]
                self._bandwidthCutoff = (bw.get('LowerRolloff', None),
                                         bw.get('UpperRolloff', None))
                # Should that be rolloff or is cutoff still correct?
            except (KeyError, AttributeError):
                pass
    
        return self._bandwidthRolloff


    def __eq__(self, other):
        if other is self:
            return True
        if not isinstance(other, self.__class__):
            return False
        else:
            return self.name == other.name \
               and self.dataset == other.dataset \
               and self.parent == other.parent \
               and self.id == other.id \
               and self.channels == other.channels \
               and self.traceData == other.traceData \
               and self.attributes == other.attributes \
               and self.bandwidthLimitId == other.bandwidthLimitId


#===============================================================================
# Channels
#===============================================================================

class Channel(Transformable):
    """ Output from a Sensor, containing one or more SubChannels. A Sensor
        contains one or more Channels. SubChannels of a Channel can be
        accessed by index like a list or tuple.
        
        :ivar types: A tuple with the type of data in each of the Channel's
            Subchannels.
        :ivar displayRange: The possible ranges of each subchannel, dictated
            by the parser. Not necessarily the same as the range of actual
            values recorded in the file!
    """
    
    def __init__(self, dataset, channelId=None, parser=None, sensor=None, 
                 name=None, units=None, transform=None, displayRange=None, 
                 sampleRate=None, cache=False, singleSample=None,
                 attributes=None):
        """ Constructor. This should generally be done indirectly via
            `Dataset.addChannel()`.
        
            :param sensor: The parent sensor, if this Channel contains only
                data from a single sensor.
            :param channelId: The channel's ID, unique within the file.
            :param parser: The channel's EBML data parser.
            :keyword name: A custom name for this channel.
            :keyword units: The units measured in this channel, used if units
                are not explicitly indicated in the Channel's SubChannels.
            :keyword transform: A Transform object for adjusting sensor
                readings at the Channel level. 
            :keyword displayRange: A 'hint' to the minimum and maximum values
                of data in this channel.
            :keyword cache: If `True`, this channel's data will be kept in
                memory rather than lazy-loaded.
            :keyword singleSample: A 'hint' that the data blocks for this
                channel each contain only a single sample (e.g. temperature/
                pressure on an SSX). If `None`, this will be determined from
                the sample data.
            :keyword attributes: A dictionary of arbitrary attributes, e.g.
                ``Attribute`` elements parsed from the file.
        """
        self.id = channelId
        self.sensor = sensor
        self.parser = parser
        self.units = units or ('', '')
        self.parent = sensor
        self.dataset = dataset
        self.sampleRate = sampleRate
        self.attributes = attributes
       
        self._unitsStr = None

        self.cache = bool(cache)
        self.singleSample = singleSample

        if isinstance(sensor, int):
            sensor = self.dataset.sensors.get(sensor, None)
        if sensor is not None:
            sensor.channels[channelId] = self
            sensorname = sensor.name
        
        if name is None:
            sensorname = sensor.name if sensor is not None else "Unknown Sensor"
            name = "%s:%02d" % (sensorname, channelId)
        elif isinstance(name, (bytes, bytearray)):
            name = name.decode()
        self.name = name
        self.displayName = self.name
        
        # Custom parsers will define `types`, otherwise generate it.
        self.types = getParserTypes(parser)
        self.displayRange = displayRange if displayRange is not None \
                            else getParserRanges(parser)
        
        self.hasDisplayRange = displayRange is not None
        
        # Channels have 1 or more subchannels
        self.subchannels = [None] * len(self.types)
        
        # A set of session EventLists. Populated dynamically with
        # each call to getSession(). 
        self.sessions = {}
        
        self.subsampleCount = [0,sys.maxsize]

        self.setTransform(transform, update=False)
        
        # Optimization. Memoization-like cache of the last block parsed.
        self._lastParsed = (None, None)

        # HACK! Disallowing mean removal should be sensor-defined.
        # TODO: Add this to the manifest?
        self.allowMeanRemoval = self.id in (0, 8, 32, 80)


    @property
    def children(self):
        return list(iter(self))


    def __repr__(self):
        try:
            if self._unitsStr is None:
                # If there's no cached string of measurement types and units, make it.
                if not self.children:
                    units = [self.units]
                else:
                    units = [c.units for c in self.children]

                    # If all subchannel units are the same, show only one.
                    if len(set(units)) == 1:  # Cheesy test for identical units tuples
                        units = [units[0]]

                names = []
                for measurement, name in units:
                    if name:
                        name = "(%s)" % name
                    names.append(("%s %s" % (measurement, name)).strip())
                self._unitsStr = ", ".join(names)

            s = (": %s" % self._unitsStr) if self._unitsStr else ""
            return '<%s %d %r%s>' % (self.__class__.__name__,
                                     self.id, self.path(), s)

        except (AttributeError, TypeError, ValueError):
            # Just in case, so __repr__() never completely fails.
            return object.__repr__(self)


    def __getitem__(self, idx):
        return self.getSubChannel(idx)


    def __len__(self):
        return len(self.subchannels)

    
    def __iter__(self):
        for i in range(len(self)):
            yield self.getSubChannel(i)


    def addSubChannel(self, subchannelId=None, channelClass=None, **kwargs):
        """ Create a new SubChannel of the Channel.
        """
        if subchannelId is None:
            raise TypeError("addSubChannel() requires a subchannelId")
        
        if subchannelId >= len(self.subchannels):
            raise IndexError(
                "Channel's parser only generates %d subchannels" %
                 len(self.subchannels))
        else:
            channelClass = channelClass or SubChannel
            sc = self.subchannels[subchannelId]
            if sc is not None:
                return self.subchannels[subchannelId]
            sc = channelClass(self, subchannelId, **kwargs)
            self.subchannels[subchannelId] = sc
            return sc
        

    def getSubChannel(self, subchannelId):
        """ Retrieve one of the Channel's SubChannels. All Channels have at
            least one. A SubChannel object will be automatically generated if
            one hasn't already explicitly been defined.
            
            :param subchannelId: 
            :return: The SubChannel matching the given ID.
        """
        # If there is no SubChannel explicitly defined for a subchannel, 
        # dynamically generate one.
        if self.subchannels[subchannelId] is None:
            self.subchannels[subchannelId] = SubChannel(self, subchannelId)
            
        self.subchannels[subchannelId].singleSample = self.singleSample
        return self.subchannels[subchannelId]


    def getSession(self, sessionId=None):
        """ Retrieve data recorded in a Session. 
            
            :keyword sessionId: The ID of the session to retrieve.
            :return: The recorded data.
            :rtype: `EventArray`
        """
        self._updateXformIds()
        if sessionId is None:
            session = self.dataset.lastSession
            sessionId = session.sessionId
        if sessionId is None or not self.dataset.hasSession(sessionId):
            raise KeyError("Dataset has no Session id=%r" % sessionId)

        if sessionId in self.sessions:
            return self.sessions[sessionId]
        
        session = self.dataset.sessions[sessionId]
        return self.sessions.setdefault(sessionId, EventArray(self, session))
    
    
    def parseBlock(self, block, start=None, end=None, step=1, subchannel=None):
        """ Parse subsamples out of a data block. Used internally.
        
            :param block: The data block from which to parse subsamples.
            :keyword start: The first block index to retrieve.
            :keyword end: The last block index to retrieve.
            :keyword step: The number of steps between samples.
            :keyword subchannel: If supplied, return only the values for a 
                specific subchannel (i.e. the method is being called by a
                SubChannel).
            :return: A list of tuples, one for each subsample.
        """
        # TODO: Cache this; a Channel's SubChannels will often be used together.
        p = (block, start, end, step, subchannel)
        if self._lastParsed[0] == p:
            return self._lastParsed[1]
        if self.singleSample:
            start = 0
            end = 1
        result = block.parseWith(self.parser, start=start, end=end,
                                 step=step, subchannel=subchannel)
        if not isinstance(result, np.ndarray):
            result = list(result)
        
        self._lastParsed = (p, result)
        return result


    def parseBlockByIndex(self, block, indices, subchannel=None):
        """ Convert raw data into a set of subchannel values, returning only
             specific items from the result by index.
            
            :param block: The data block element to parse.
            :param indices: A list of sample index numbers to retrieve.
            :keyword subchannel: If supplied, return only the values for a 
                specific subchannel
            :return: A list of tuples, one for each subsample.
        """
        result = block.parseByIndexWith(self.parser, indices, 
                                        subchannel=subchannel)
        if not isinstance(result, np.ndarray):
            result = list(result)
        return result


    def updateTransforms(self):
        """ Recompute cached transform functions.
        """
        super(Channel, self).updateTransforms()
        if self.sessions is not None:
            for s in self.sessions.values():
                s.updateTransforms()
                
                
    def __eq__(self, other):
        """ x.__eq__(y) <==> x==y """
        if other is self:
            return True
        elif not isinstance(other, self.__class__):
            return False
        else:
            return self.id == other.id \
               and self.sensor == other.sensor \
               and self.parser == other.parser \
               and self.units == other.units \
               and self.dataset == other.dataset \
               and self.sampleRate == other.sampleRate \
               and self.attributes == other.attributes \
               and self.cache == other.cache \
               and self.singleSample == other.singleSample \
               and self.name == other.name \
               and self.displayName == other.displayName \
               and self.types == other.types \
               and self.displayRange == other.displayRange \
               and self.hasDisplayRange == other.hasDisplayRange \
               and self.subchannels == other.subchannels \
               and self.sessions == other.sessions \
               and self.subsampleCount == other.subsampleCount \
               and self._lastParsed == other._lastParsed \
               and self.allowMeanRemoval == other.allowMeanRemoval        


#===============================================================================

class SubChannel(Channel):
    """ Output from a sensor, derived from a channel containing multiple
        pieces of data (e.g. the Y from an accelerometer's XYZ). Looks
        like a 'real' channel.
    """
    
    def __init__(self, parent, subchannelId, name=None, units=('', ''),
                 transform=None, displayRange=None, sensorId=None, 
                 warningId=None, axisName=None, attributes=None, color=None):
        """ Constructor. This should generally be done indirectly via
            `Channel.addSubChannel()`.
        
            :param sensor: The parent sensor.
            :param channelId: The channel's ID, unique within the file.
            :param parser: The channel's payload data parser.
            :keyword name: A custom name for this channel.
            :keyword units: The units measured in this channel, used if units
                are not explicitly indicated in the Channel's SubChannels. A
                tuple containing the 'axis name' (e.g. 'Acceleration') and the
                unit symbol ('g').
            :keyword transform: A Transform object for adjusting sensor
                readings at the Channel level. 
            :keyword displayRange: A 'hint' to the minimum and maximum values
                of data in this channel.
            :keyword sensorId: The ID of the sensor that generates this
                SubChannel's data.
            :keyword warningId: The ID of the `WarningRange` that indicates
                conditions that may adversely affect data recorded in this
                SubChannel.
            :keyword axisName: The name of the axis this SubChannel represents.
                Use if the `name` contains additional text (e.g. "X" if the 
                name is "Accelerometer X (low-g)").
            :keyword attributes: A dictionary of arbitrary attributes, e.g.
                ``Attribute`` elements parsed from the file.
        """
        self.id = subchannelId
        self.parent = parent
        self.warningId = warningId
        self.cache = self.parent.cache
        self.dataset = parent.dataset
        self.axisName = axisName
        self.attributes = attributes
        
        self._unitsStr = None

        if name is None:
            self.name = "%s:%02d" % (parent.name, subchannelId)
        else:
            if isinstance(name, (bytes, bytearray)):
                name = name.decode()
            self.name = name
            if axisName is None:
                if self.name:
                    self.axisName = self.name.split()[0]
                else:
                    self.axisName = name
        
        # XXX: HACK HACK HACK REMOVE ME REMOVE ME
        if self.name == "Control Pad P":
            self.name = "Control Pad Pressure"
        elif self.name == "Control Pad T":
            self.name = "Control Pad Temperature"

        units = tuple(isinstance(s, (bytes, bytearray)) and s.decode() or s for s in units)
        self.units = units

        # Generate a 'display name' (e.g. for display in a plot legend)
        # Combines the given name (if any) and the units (if any)
        if self.units[0]:
            if name is None: 
                self.displayName = units[0]
            elif units[0] in self.name:
                self.displayName = self.name
            else:
                self.displayName = "%s: %s" % (units[0], self.name)
        else:
            self.displayName = self.name

        if isinstance(sensorId, int):
            self.sensor = self.dataset.sensors.get(sensorId, None)
        elif sensorId is None:
            if isinstance(parent.sensor, int):
                self.sensor = self.dataset.sensors.get(parent.sensor, None)
            else:
                self.sensor = parent.sensor
        else:
            self.sensor = sensorId
        
        self.types = (parent.types[subchannelId], )
        
        self._sessions = None
        
        # Set the transform, but don't immediately update. It might be an index.
        self.setTransform(transform, update=False)
        
        if displayRange is None:
            self.displayRange = self.parent.displayRange[self.id]
            self.hasDisplayRange = self.parent.hasDisplayRange
        else:
            self.hasDisplayRange = True
            self.displayRange = displayRange
        
        self.allowMeanRemoval = parent.allowMeanRemoval
        self.removeMean = False
        self.singleSample = parent.singleSample
        
        # Is `color` a set of R/G/B values? Check for `__getitem__` instead of
        # using `instance`, since various things (bytearray, wx.Colour, etc.)
        # don't pass `isinstance(color, Sequence)`.
        if hasattr(color, "__getitem__") and len(color) >= 3:
            color = tuple(color[:3])
        self.color = color


    def __repr__(self):
        try:
            super().__repr__()  # Superclass' `__repr__()` generates `_unitsStr`
            s = (": %s" % self._unitsStr) if self._unitsStr else ""
            return '<%s %d.%d %r%s>' % (self.__class__.__name__,
                                        self.parent.id, self.id,
                                        self.path(), s)

        except (AttributeError, TypeError, ValueError):
            # Just in case, so __repr__() never completely fails.
            return object.__repr__(self)


    @property
    def children(self):
        return []


    @property
    def sampleRate(self):
        return self.parent.sampleRate


    def __len__(self):
        raise AttributeError('SubChannel has no children.')


    @property
    def parser(self):
        return self.parent.parser


    @property
    def sessions(self):
        if self._sessions is None:
            self._sessions = {}
            for s in self.parent.sessions:
                self._sessions[s] = self.getSession(s)
        return self._sessions
    

    def parseBlock(self, block, start=None, end=None, step=1):
        """ Parse subsamples out of a data block. Used internally.
        
            :param block: The data block from which to parse subsamples.
            :keyword start: The first block index to retrieve.
            :keyword end: The last block index to retrieve.
            :keyword step: The number of steps between samples.
        """
        return self.parent.parseBlock(block, start, end, step=step) 


    def parseBlockByIndex(self, block, indices):
        """ Parse specific subsamples out of a data block. Used internally.
        
            :param block: The data block from which to parse subsamples.
            :param indices: A list of individual index numbers to get.
        """
        return self.parent.parseBlockByIndex(block, indices)

        
    def getSession(self, sessionId=None):
        """ Retrieve a session by ID. If none is provided, the last session in
            the Dataset is returned.
        """
        self._updateXformIds()
        if sessionId is None:
            sessionId = self.dataset.lastSession.sessionId
        if self._sessions is None:
            self._sessions = {}
        elif sessionId in self._sessions:
            return self._sessions[sessionId]
        el = self.parent.getSession(sessionId).copy(self)
        sessionId = el.session.sessionId
        self._sessions[sessionId] = el
        return el
    
    
    def addSubChannel(self, *args, **kwargs):
        raise AttributeError("SubChannels have no SubChannels")


    def getSubChannel(self, *args, **kwargs):
        raise AttributeError("SubChannels have no SubChannels")


    def __eq__(self, other):
        """ x.__eq__(y) <==> x==y """
        if other is self:
            return True
        if not isinstance(other, self.__class__):
            return False
        else:
            return self.id == other.id \
               and self.sensor == other.sensor \
               and self.parser == other.parser \
               and self.units == other.units \
               and self.dataset == other.dataset \
               and self.sampleRate == other.sampleRate \
               and self.attributes == other.attributes \
               and self.cache == other.cache \
               and self.singleSample == other.singleSample \
               and self.name == other.name \
               and self.displayName == other.displayName \
               and self.types == other.types \
               and self.displayRange == other.displayRange \
               and self.hasDisplayRange == other.hasDisplayRange \
               and self.sessions == other.sessions \
               and self.allowMeanRemoval == other.allowMeanRemoval  
               

#===============================================================================
#
#===============================================================================


class EventArray(Transformable):
    """ A list-like object containing discrete time/value pairs. Data is 
        dynamically read from the underlying EBML file. 
    """

    # Width of rolling mean (microseconds), or -1 for total mean removal.
    DEFAULT_MEAN_SPAN = -1

    def __init__(self, parentChannel, session=None, parentList=None):
        """ Constructor. This should almost always be done indirectly via
            the `getSession()` method of `Channel` and `SubChannel` objects.
        """
        self.parent = parentChannel
        self.session = session
        self._data = []
        self._length = 0
        self.dataset = parentChannel.dataset
        self.hasSubchannels = not isinstance(self.parent, SubChannel)
        self._parentList = parentList
        self._childLists = []
        
        self.noBivariates = False

        if self._parentList is not None:
            self._singleSample = self._parentList._singleSample
        else:
            self._singleSample = parentChannel.singleSample

        if self.hasSubchannels or not isinstance(parentChannel.parent, Channel):
            # Cache of block start times and sample indices for faster search
            self._blockTimes = []
            self._blockIndices = []
        else:
            s = self.session.sessionId if session is not None else None
            ps = parentChannel.parent.getSession(s)
            self._blockTimes = ps._blockTimes
            self._blockIndices = ps._blockIndices

            self.noBivariates = ps.noBivariates
        
        if self.hasSubchannels:
            self.channelId = self.parent.id
            self.subchannelId = None
        else:
            self.channelId = self.parent.parent.id
            self.subchannelId = self.parent.id
        
        self._hasSubsamples = False
        
        self.hasDisplayRange = self.parent.hasDisplayRange
        self.displayRange = self.parent.displayRange

        self.removeMean = False
        self.hasMinMeanMax = True
        self._rollingMeanSpan = None
        self.rollingMeanSpan = self.DEFAULT_MEAN_SPAN

        self.transform = None
        self.useAllTransforms = True
        self.updateTransforms(recurse=False)
        self.allowMeanRemoval = parentChannel.allowMeanRemoval    

        if self.hasSubchannels:
            self.parseBlock = self.parent.parseBlock
        else:
            self.parseBlock = self.parent.parent.parseBlock

        self._blockIndicesArray = np.array([], dtype=np.float64)
        self._blockTimesArray = np.array([], dtype=np.float64)

        self._mean = None

        _format = self.parent.parser.format
        if isinstance(self.parent, SubChannel):
            self._npType = self.parent.parent.getSession()._npType[self.subchannelId]
        elif len(_format) == 0:
            self._npType = np.uint8
        else:
            if isinstance(_format, bytes):
                _format = _format.decode()

            if _format[0] in ['<', '>', '=']:
                endian = _format[0]
                dtypes = [endian + ChannelDataBlock.TO_NP_TYPESTR[x] for x in _format[1:]]
            else:
                dtypes = [ChannelDataBlock.TO_NP_TYPESTR[x] for x in str(_format)]

            self._npType = np.dtype([(str(i), dtype) for i, dtype in enumerate(dtypes)])

        self._channelDataLock = parentChannel.dataset._channelDataLock
        self._cacheArray = None
        self._cacheBytes = None
        self._fullyCached = False
        self._cacheStart = None
        self._cacheEnd = None
        self._cacheBlockStart = None
        self._cacheBlockEnd = None
        self._cacheLen = 0


    @property
    def rollingMeanSpan(self):
        return self._rollingMeanSpan


    @rollingMeanSpan.setter
    def rollingMeanSpan(self, value):
        if value != -1:
            warnings.warn('Rolling mean has been deprecated, this behavior has '
                          'been replaced with total mean removal.')
        self._rollingMeanSpan = value


    def updateTransforms(self, recurse=True):
        """ (Re-)Build and (re-)apply the transformation functions.
        """
        # _comboXform is the channel's transform, with as many parameters as
        # subchannels. _fullXform is the channel's transform plus the 
        # subchannel's transform. Subchannels will always use the latter. Parent
        # channels can use either (see useAllTransforms).
        self._comboXform = self._fullXform = self._displayXform = None
        if self.hasSubchannels:
            self._comboXform = PolyPoly([self.parent.transform]*len(self.parent.types))
            xs = [c.transform if c is not None else None for c in self.parent.subchannels]
            xs = [CombinedPoly(t, x=self.parent.transform, dataset=self.dataset) for t in xs]
            self._fullXform = PolyPoly(xs, dataset=self.dataset)
            
            if recurse:
                sessionId = self.session.sessionId if self.session is not None else None
                children = []
                dispX = []
                for x,sc in zip(xs,self.parent.subchannels):
                    if sessionId in sc.sessions:
                        cl = sc.sessions[sessionId]
                        if cl.transform is None:
                            dispX.append(x)
                        else:
                            dispX.append(CombinedPoly(cl.transform, x=x, dataset=self.dataset))
                        children.append(cl)
                    else:
                        dispX.append(x)
                        
                self._displayXform = PolyPoly(dispX, dataset=self.dataset)
                for el in children:
                    el._comboXform = el._fullXform = self._fullXform
                    el._displayXform = self._displayXform
                    
        else:
            self._parentList.updateTransforms()#(recurse=False)
            # FIXME: These cached combination transforms *should* already be set
            self._comboXform = self._fullXform = self._parentList._fullXform
            self._displayXform = self._parentList._displayXform


    @property
    def units(self):
        if self.transform is not None:
            return self.transform.units or self.parent.units
        return self.parent.units


    def path(self):
        """ Get the combined names of all the object's parents/grandparents.
        """
        if self.session and self.session.sessionId:
            return "%s (session %s)" % (self.parent.path(), self.session.sessionId)
        return self.parent.path()


    def copy(self, newParent=None):
        """ Create a shallow copy of the event list.
        """
        parent = self.parent if newParent is None else newParent
        newList = self.__class__(parent, self.session, self)
        newList._data = self._data
        newList._length = self._length
        newList.dataset = self.dataset
        newList.hasMinMeanMax = self.hasMinMeanMax
        newList.removeMean = self.removeMean
        newList.allowMeanRemoval = self.allowMeanRemoval
        newList.noBivariates = self.noBivariates
        newList._blockIndices = self._blockIndices
        newList._blockTimes = self._blockTimes
        newList._channelDataLock = self._channelDataLock
        newList._cacheArray = self._cacheArray
        newList._cacheBytes = self._cacheBytes
        newList._fullyCached = self._fullyCached
        newList._cacheStart = self._cacheStart
        newList._cacheEnd = self._cacheEnd
        newList._cacheBlockStart = self._cacheBlockStart
        newList._cacheBlockEnd = self._cacheBlockEnd
        return newList
    

    def append(self, block):
        """ Add one data block's contents to the Channel's list of data.
            Note that this doesn't double-check the channel ID specified in
            the data, but it is inadvisable to include data from different
            channels.
            
            :attention: Added elements must be in chronological order!
        """
        with self._channelDataLock:
            if block.numSamples is None:
                block.numSamples = block.getNumSamples(self.parent.parser)

            # Set the session first/last times if they aren't already set.
            # Possibly redundant if all sessions are 'closed.'
            if self.session.firstTime is None:
                self.session.firstTime = block.startTime
            else:
                self.session.firstTime = min(self.session.firstTime, block.startTime)

            if self.session.lastTime is None:
                self.session.lastTime = block.endTime
            else:
                self.session.lastTime = max(self.session.lastTime, block.endTime)

            # Check that the block actually contains at least one sample.
            if block.numSamples < 1:
                # Ignore blocks with empty payload. Could occur in FW <17.
                # TODO: Make sure this doesn't hide too many errors!
                logger.warning("Ignoring block with bad payload size for %r" % self)
                return

            block.cache = self.parent.cache
            oldLength = self._length

            block.blockIndex = len(self._data)
            block.indexRange = (oldLength, oldLength + block.numSamples)

            # _singleSample hint not explicitly set; set it based on this block.
            # There will be problems if the first block has only one sample, but
            # future ones don't. This shouldn't happen, though.
            if self._singleSample is None:
                self._singleSample = block.numSamples == 1
                if self._parentList is not None:
                    self._parentList._singleSample = self._singleSample
                if self.parent.singleSample is None:
                    self.parent.singleSample = self._singleSample
                if self.parent.parent is not None:
                    self.parent.parent.singleSample = self._singleSample

            # HACK (somewhat): Single-sample-per-block channels get min/mean/max
            # which is just the same as the value of the sample. Set the values,
            # but don't set hasMinMeanMax.
            if self._singleSample is True:# and not self.hasMinMeanMax:
                block.minMeanMax = np.tile(block.payload, 3)
                mmmArr = np_recfunctions.structured_to_unstructured(
                        block._minMeanMax.view(self._npType))
                block.min, block.mean, block.max = mmmArr
                self.hasMinMeanMax = False
            elif block.minMeanMax is not None:
                mmmArr = np_recfunctions.structured_to_unstructured(
                    np.frombuffer(block.minMeanMax, self._npType))
                block.min, block.mean, block.max = mmmArr
                self.hasMinMeanMax = True
            else:
                # XXX: Attempt to calculate min/mean/max here instead of
                #  in _computeMinMeanMax(). Causes issues with pressure for some
                #  reason - it starts removing mean and won't plot.
                vals = np_recfunctions.structured_to_unstructured(block.payload.view(self._npType))
                block.min = vals.min(axis=-1)
                block.mean = vals.mean(axis=-1)
                block.max = vals.max(axis=-1)
                self.hasMinMeanMax = True

            # Cache the index range for faster searching
            self._blockIndices.append(oldLength)
            self._blockTimes.append(block.startTime)

            self._hasSubsamples = self._hasSubsamples or block.numSamples > 1

            self._data.append(block)
            self._length += block.numSamples

            block._payload = np.frombuffer(block._payloadEl.dump(), dtype=self._npType)


    @property
    def _firstTime(self):
        return self._data[0].startTime if self._data else None

    @property
    def _lastTime(self):
        return self._data[-1].endTime if self._data else None

    def getInterval(self):
        """ Get the first and last event times in the set.
        """
        if len(self._data) == 0:
            return None

        return self._firstTime, self._lastTime

    #===========================================================================
    # Old utility methods
    #===========================================================================
        
    def _getBlockIndexWithIndex(self, idx, start=0, stop=None):
        """ Get the index of a raw data block that contains the given event
            index.

            :param idx: The event index to find
            :keyword start: The first block index to search
            :keyword stop: The last block index to search
        """
        # TODO: profile & determine if this change is beneficial
        '''
        if stop:
            blockIdx = bisect_right(self._blockIndices, idx, start, stop)
        else:
            blockIdx = bisect_right(self._blockIndices, idx, start)
        if blockIdx:
            return blockIdx-1
        return blockIdx

        '''
        if len(self._blockIndicesArray) != len(self._blockIndices):
            self._blockIndicesArray = np.array(self._blockIndices)

        idxOffset = max(start, 1)
        return idxOffset-1 + np.searchsorted(
            self._blockIndicesArray[idxOffset:stop], idx, side='right'
        )


    def _getBlockIndexWithTime(self, t, start=0, stop=None):
        """ Get the index of a raw data block in which the given time occurs.

            :param t: The time to find
            :keyword start: The first block index to search
            :keyword stop: The last block index to search
        """
        # TODO: profile & determine if this change is beneficial
        '''
        if stop:
            blockIdx = bisect_right(self._blockTimes, t, start, stop)
        else:
            blockIdx = bisect_right(self._blockTimes, t, start)
        if blockIdx:
            return blockIdx-1
        return blockIdx
        '''
        if len(self._blockTimesArray) != len(self._blockTimes):
            self._blockTimesArray = np.array(self._blockTimes)

        idxOffset = max(start, 1)
        return idxOffset-1 + np.searchsorted(
            self._blockTimesArray[idxOffset:stop], t, side='right'
        )


    def _getBlockRollingMean_old(self, blockIdx, force=False):
        """ Get the mean of a block and its neighbors within a given time span.
            Note: Values are taken pre-calibration, and all subchannels are
            returned.
            
            :param blockIdx: The index of the block to check.
            :return: An array containing the mean values of each subchannel. 
        """
        # XXX: I don't remember why I do this.
#         if force is False:
#             if self.removeMean is False or self.allowMeanRemoval is False:
#                 return None
        
        block = self._data[blockIdx]
        span = self.rollingMeanSpan
        
        if (block._rollingMean is not None 
            and block._rollingMeanSpan == span 
            and block._rollingMeanLen == len(self._data)):
            return block._rollingMean

        self._computeMinMeanMax()
        
        if span != -1:
            firstBlock = self._getBlockIndexWithTime(block.startTime - (span/2), 
                                                     stop=blockIdx)
            lastBlock = self._getBlockIndexWithTime(block.startTime + (span/2), 
                                                    start=blockIdx)
            lastBlock = max(lastBlock+1, firstBlock+1)
        else:
            firstBlock = lastBlock = None
        
        try:
            rollingMean = np.median(
                [b.mean for b in self._data[firstBlock:lastBlock]],
                axis=0, overwrite_input=True
            )
            block._rollingMean = rollingMean
            block._rollingMeanSpan = rollingMeanSpan = span
            block._rollingMeanLen = rollingMeanLen = len(self._data)
        
            if span == -1:
                # Set-wide median/mean removal; same across all blocks.
                for b in self._data:
                    b._rollingMean = rollingMean
                    b._rollingMeanSpan = rollingMeanSpan
                    b._rollingMeanLen = rollingMeanLen
            
            return block._rollingMean
        
        except TypeError:
            # XXX: HACK! b.mean can occasionally be a tuple at very start.
            # Occurs very rarely in multithreaded loading. Find and fix cause.
            # May no longer occur with new EBML library.
#             logger.info( "Type error!")
            return None


    def _getBlockRollingMean(self, blockIdx, force=False):
        """ Get the mean of a block and its neighbors within a given time span.
            Note: Values are taken pre-calibration, and all subchannels are
            returned.
            
            :param blockIdx: The index of the block to check.
            :return: An array containing the mean values of each subchannel. 
        """
        if isinstance(blockIdx, Sequence):
            blockIdx = np.array(blockIdx)
        elif not isinstance(blockIdx, np.ndarray):
            return self._getBlockRollingMean_old(blockIdx, force)

        uniqueBlockIndices, blocksPerm = np.unique(blockIdx, return_inverse=True)

        uniqueBlockMeans = np.stack([
            self._getBlockRollingMean_old(idx, force)
            for idx in uniqueBlockIndices
        ], axis=-1)
        return uniqueBlockMeans[:, blocksPerm]


    #===========================================================================
    # Main API methods
    #===========================================================================

    def __getitem__(self, idx, display=False):
        """ Get a specific data point by index.

            :param idx: An integer index or a `slice`
            :return: For single results, a tuple containing (time, value).
                For multiple results, a structured array of (time, value)
                pairs.
        """
        # TODO: Cache this; a Channel's SubChannels will often be used together.
        if not self.useAllTransforms:
            xform = self._comboXform
        elif display:
            xform = self._displayXform or self._fullXform
        else:
            xform = self._fullXform

        if isinstance(idx, (int, np.integer)):


            if idx >= len(self):
                raise IndexError("EventArray index out of range")

            if idx < 0:
                idx = max(0, len(self) + idx)

            return self.arraySlice(idx, idx + 1)[:, 0]

        elif isinstance(idx, slice):
            # vvv Main difference from `EventList.__getitem__` vvv
            return self.arraySlice(idx)

        raise TypeError("EventArray indices must be integers or slices,"
                        " not %s (%r)" % (type(idx), idx))


    def __iter__(self):
        """ Iterator for the EventList. WAY faster than getting individual
            events.
        """
        return self.iterSlice()
                

    def __len__(self):
        """ x.__len__() <==> len(x)
        """
        if self._singleSample:
            return len(self._data)
        if len(self._data) == 0:
            return 0
        # For some reason, the cached self._length wasn't thread-safe.
#         return self._length
        try:
            return self._data[-1].indexRange[-1]
        except (TypeError, IndexError):
            # Can occur early on while asynchronously loading.
            return self._length
    
    
    def __eq__(self, other):
        if other is self:
            return True
        elif not isinstance(other, self.__class__):
            return False
        else:
            return self.parent == other.parent \
               and self.session == other.session \
               and self._data == other._data \
               and self._length == other._length \
               and self.dataset == other.dataset \
               and self.hasSubchannels == other.hasSubchannels \
               and self._firstTime == other._firstTime \
               and self._parentList == other._parentList \
               and self._childLists == other._childLists \
               and self.noBivariates == other.noBivariates \
               and self._singleSample == other._singleSample \
               and self._blockTimes == other._blockTimes \
               and self._blockIndices == other._blockIndices \
               and self.channelId == other.channelId \
               and self.subchannelId == other.subchannelId \
               and self.channelId == other.channelId \
               and self._hasSubsamples == other._hasSubsamples \
               and self.hasDisplayRange == other.hasDisplayRange \
               and self.displayRange == other.displayRange \
               and self.removeMean == other.removeMean \
               and self.hasMinMeanMax == other.hasMinMeanMax \
               and self.rollingMeanSpan == other.rollingMeanSpan \
               and self.transform == other.transform \
               and self.useAllTransforms == other.useAllTransforms \
               and self.allowMeanRemoval == other.allowMeanRemoval 


    def itervalues(self, start=None, end=None, step=1, subchannels=True,
                   display=False):
        """ Iterate all values in the given index range (w/o times).

            :keyword start: The first index in the range, or a slice.
            :keyword end: The last index in the range. Not used if `start` is
                a slice.
            :keyword step: The step increment. Not used if `start` is a slice.
            :keyword subchannels: A list of subchannel IDs or Boolean. `True`
                will return all subchannels in native order.
            :keyword display: If `True`, the `EventArray` transform (i.e. the
                'display' transform) will be applied to the data.
            :return: an iterable of structured array value blocks in the
                specified index range.
        """

        warnings.warn(DeprecationWarning('iter methods should be expected to be '
                                         'removed in future versions of idelib'))

        out = self.arrayValues(start=start, end=end, step=step)

        yield from out.T


    def arrayValues(self, start=None, end=None, step=1, subchannels=True,
                    display=False):
        """ Get all values in the given index range (w/o times).

            :keyword start: The first index in the range, or a slice.
            :keyword end: The last index in the range. Not used if `start` is
                a slice.
            :keyword step: The step increment. Not used if `start` is a slice.
            :keyword subchannels: A list of subchannel IDs or Boolean. `True`
                will return all subchannels in native order.
            :keyword display: If `True`, the `EventArray` transform (i.e. the
                'display' transform) will be applied to the data.
            :return: a structured array of values in the specified index range.
        """

        if not isinstance(start, slice):
            start = slice(start, end, step)
        start, end, step = start.indices(len(self))

        if self.useAllTransforms:
            xform = self._fullXform
            if display:
                xform = self._displayXform or xform
        else:
            xform = self._comboXform

        rawData = self._accessCache(start, end, step)

        if isinstance(self.parent, SubChannel):
            out = np.empty((1, len(rawData)))
        else:
            out = np.empty((len(rawData.dtype), len(rawData)))

        if isinstance(self.parent, SubChannel):
            xform.polys[self.subchannelId].inplace(rawData, out=out)
        else:
            xform.inplace(np_recfunctions.structured_to_unstructured(rawData).T, out=out)

        if self.removeMean:
            out[1:] -= out[1:].mean(axis=1, keepdims=True)

        if isinstance(subchannels, Iterable):
            return out[list(subchannels)]
        else:
            return out


    def iterSlice(self, start=None, end=None, step=1, display=False):
        """ Create an iterator producing events for a range of indices.

            :keyword start: The first index in the range, or a slice.
            :keyword end: The last index in the range. Not used if `start` is
                a slice.
            :keyword step: The step increment. Not used if `start` is a slice.
            :keyword display: If `True`, the `EventArray` transform (i.e. the
                'display' transform) will be applied to the data.
            :return: an iterable of events in the specified index range.
        """

        warnings.warn(DeprecationWarning('iter methods should be expected to be '
                                         'removed in future versions of idelib'))

        out = self.arraySlice(start=start, end=end, step=step, display=display)

        yield from out.T


    def arraySlice(self, start=None, end=None, step=1, display=False):
        """ Create an array of events within a range of indices.

            :keyword start: The first index in the range, or a slice.
            :keyword end: The last index in the range. Not used if `start` is
                a slice.
            :keyword step: The step increment. Not used if `start` is a slice.
            :keyword display: If `True`, the `EventArray` transform (i.e. the
                'display' transform) will be applied to the data.
            :return: a structured array of events in the specified index range.
        """

        if not isinstance(start, slice):
            start = slice(start, end, step)
        start, end, step = start.indices(len(self))

        if self.useAllTransforms:
            xform = self._fullXform
            if display:
                xform = self._displayXform or xform
        else:
            xform = self._comboXform

        rawData = self._accessCache(start, end, step)

        if isinstance(self.parent, SubChannel):
            out = np.empty((2, len(rawData)))
        else:
            out = np.empty((len(rawData.dtype) + 1, len(rawData)))

        self._inplaceTime(start, end, step, out=out[0])

        if isinstance(self.parent, SubChannel):
            xform.polys[self.subchannelId].inplace(rawData, out=out[1], timestamp=out[0])
        else:
            xform.inplace(np_recfunctions.structured_to_unstructured(rawData).T, out=out[1:], timestamp=out[0])

        if self.removeMean:
            out[1:] -= out[1:].mean(axis=1, keepdims=True)

        return out


    def iterJitterySlice(self, start=None, end=None, step=1, jitter=0.5,
                         display=False):
        """ Create an iterator producing events for a range of indices.

            :keyword start: The first index in the range, or a slice.
            :keyword end: The last index in the range. Not used if `start` is
                a slice.
            :keyword step: The step increment. Not used if `start` is a slice.
            :keyword jitter: The amount by which to vary the sample time, as a
                normalized percentage of the regular time between samples.
            :keyword display: If `True`, the `EventArray` transform (i.e. the
                'display' transform) will be applied to the data.
            :return: an iterable of events in the specified index range.
        """

        warnings.warn(DeprecationWarning('iter methods should be expected to be '
                                         'removed in future versions of idelib'))

        self._computeMinMeanMax()

        data = self.arrayJitterySlice(start=start, end=end, step=step, jitter=jitter, display=display)

        yield from data.T
        


    def arrayJitterySlice(self, start=None, end=None, step=1, jitter=0.5,
                          display=False):
        """ Create an array of events within a range of indices.

            :keyword start: The first index in the range, or a slice.
            :keyword end: The last index in the range. Not used if `start` is
                a slice.
            :keyword step: The step increment. Not used if `start` is a slice.
            :keyword jitter: The amount by which to vary the sample time, as a
                normalized percentage of the regular time between samples.
            :keyword display: If `True`, the `EventArray` transform (i.e. the
                'display' transform) will be applied to the data.
            :return: a structured array of events in the specified index range.
        """

        if not isinstance(start, slice):
            start = slice(start, end, step)
        start, end, step = start.indices(len(self))

        # Check for non-jittered cases
        if jitter is True:
            jitter = 0.5
        scaledJitter = jitter * abs(step)

        if scaledJitter <= 0.5:
            return self.arraySlice(start=start, end=end, step=step, display=display)

        # begin as normal
        self._computeMinMeanMax()

        if not isinstance(start, slice):
            start = slice(start, end, step)
        start, end, step = start.indices(len(self))

        if self.useAllTransforms:
            xform = self._fullXform
            if display:
                xform = self._displayXform or xform
        else:
            xform = self._comboXform

        # grab all raw data
        rawData = self._accessCache(None, None, 1)

        # slightly janky way of enforcing output length
        if isinstance(self.parent, SubChannel):
            out = np.empty((2, len(self._accessCache(start, end, step))))
        else:
            out = np.empty((len(rawData.dtype) + 1, len(self._accessCache(start, end, step))))

        # save on space by being really clever and storing indices in timestamps
        indices = out[0].view(np.int64)
        indices[:] = np.arange(start, end, step, dtype=np.int64)
        if len(indices) > 2:
            indices[1:-1] += np.rint(np.random.uniform(
                    -scaledJitter, scaledJitter, (len(indices) - 2,)
                    )).astype(np.int64)

        # now index raw data
        rawData = rawData[indices]

        # now times
        self._inplaceTimeFromIndices(indices, out=out[0])

        if isinstance(self.parent, SubChannel):
            xform.polys[self.subchannelId].inplace(rawData, out=out[1], timestamp=out[0])
        else:
            for i, (k, _) in enumerate(rawData.dtype.descr):
                xform.polys[i].inplace(rawData[k], out=out[i + 1], timestamp=out[0])

        return out


    def getEventIndexBefore(self, t):
        """ Get the index of an event occurring on or immediately before the
            specified time.
        
            :param t: The time (in microseconds)
            :return: The index of the event preceding the given time, -1 if
                the time occurs before the first event.
        """
        if t < self._data[0].startTime:
            return -1

        if t >= self._data[-1].endTime:
            return self._data[-1].indexRange[1]

        blockIdx = self._getBlockIndexWithTime(t)
        try:
            block = self._data[blockIdx]
        except IndexError:
            block = self._data[-1]
        return int(block.indexRange[0] + \
                   ((t - block.startTime) / self._getBlockSampleTime(blockIdx)))
        
 
    def getEventIndexNear(self, t):
        """ The the event occurring closest to a specific time. 
        
            :param t: The time (in microseconds)
            :return: 
        """
        if t <= self._data[0].startTime:
            return 0

        if t >= self._data[-1].endTime:
            return self._data[-1].indexRange[1]

        idx = self.getEventIndexBefore(t)
        events = self[idx:idx+2][0]
        if len(events) == 1:
            return idx

        return idx + abs(events - t).argmin()


    def getRangeIndices(self, startTime, endTime):
        """ Get the first and last event indices that fall within the 
            specified interval.
            
            :keyword startTime: The first time (in microseconds by default),
                `None` to start at the beginning of the session.
            :keyword endTime: The second time, or `None` to use the end of
                the session.
        """
        if self.parent.singleSample:
            startIdx = self._getBlockIndexWithTime(startTime)
            if endTime is None:
                endIdx = len(self)
            else:
                endIdx = self._getBlockIndexWithTime(endTime, startIdx) + 1
            return startIdx, endIdx
            
        if startTime is None or startTime <= self._data[0].startTime:
            startIdx = startBlockIdx = 0
            startBlock = self._data[0]
        else:
            startBlockIdx = self._getBlockIndexWithTime(startTime)
            startBlock = self._data[startBlockIdx]
            startIdx = int(startBlock.indexRange[0] + \
                           ((startTime - startBlock.startTime) / \
                            self._getBlockSampleTime(startBlockIdx)) + 1)
            
        if endTime is None:
            endIdx = self._data[-1].indexRange[1]
        elif endTime <= self._data[0].startTime:
            endIdx = 0
        else:
            endIdx = self.getEventIndexBefore(endTime)+1
        return max(0, startIdx), min(endIdx, len(self))
    

    def iterRange(self, startTime=None, endTime=None, step=1, display=False):
        """ Get a set of data occurring in a given interval.
        
            :keyword startTime: The first time (in microseconds by default),
                `None` to start at the beginning of the session.
            :keyword endTime: The second time, or `None` to use the end of
                the session.
        """

        warnings.warn(DeprecationWarning('iter methods should be expected to be '
                                         'removed in future versions of idelib'))

        startIdx, endIdx = self.getRangeIndices(startTime, endTime)
        return self.iterSlice(startIdx,endIdx,step,display=display)        


    def arrayRange(self, startTime=None, endTime=None, step=1, display=False):
        """ Get a set of data occurring in a given time interval.

            :keyword startTime: The first time (in microseconds by default),
                `None` to start at the beginning of the session.
            :keyword endTime: The second time, or `None` to use the end of
                the session.
            :return: a structured array of events in the specified time
                interval.
        """
        self._computeMinMeanMax()
        startIdx, endIdx = self.getRangeIndices(startTime, endTime)
        return self.arraySlice(startIdx, endIdx, step, display=display)


    def getRange(self, startTime=None, endTime=None, display=False):
        """ Get a set of data occurring in a given time interval. (Currently
            an alias of `arrayRange`.)

            :keyword startTime: The first time (in microseconds by default),
                `None` to start at the beginning of the session.
            :keyword endTime: The second time, or `None` to use the end of
                the session.
            :return: a collection of events in the specified time interval.
        """
        return self.arrayRange(startTime, endTime, display=display)


    def iterMinMeanMax(self, startTime=None, endTime=None, padding=0,
                       times=True, display=False):
        """ Get the minimum, mean, and maximum values for blocks within a
            specified interval.

            :todo: Remember what `padding` was for, and either implement or
                remove it completely. Related to plotting; see `plots`.
            
            :keyword startTime: The first time (in microseconds by default),
                `None` to start at the beginning of the session.
            :keyword endTime: The second time, or `None` to use the end of
                the session.
            :keyword times: If `True` (default), the results include the 
                block's starting time. 
            :keyword display: If `True`, the final 'display' transform (e.g.
                unit conversion) will be applied to the results. 
            :return: An iterator producing sets of three events (min, mean, 
                and max, respectively).
        """

        warnings.warn(DeprecationWarning('iter methods should be expected to be '
                                         'removed in future versions of idelib'))

        if not self.hasMinMeanMax:
            self._computeMinMeanMax()
            
        startBlockIdx, endBlockIdx = self._getBlockRange(startTime, endTime)
        
        # OPTIMIZATION: Local variables for things used in inner loops
        hasSubchannels = self.hasSubchannels
        session = self.session
        removeMean = self.removeMean and self.allowMeanRemoval
        _getBlockRollingMean = self._getBlockRollingMean
        if not hasSubchannels:
            parent_id = self.subchannelId

        if self.useAllTransforms:
            xform = self._fullXform
            if display:
                xform = self._displayXform or xform
        else:
            xform = self._comboXform

        for block in self._data[startBlockIdx:endBlockIdx]:
            t = block.startTime
            m = _getBlockRollingMean(block.blockIndex)
            
            # HACK: Multithreaded loading can (very rarely) fail at start.
            # The problem is almost instantly resolved, though. Find root cause.
            tries = 0
            if removeMean and m is None:
                sleep(0.01)
                m = _getBlockRollingMean(block.blockIndex)
                tries += 1
                if tries > 10 or not self.dataset.loading:
                    break
            
            if m is not None:
                mx = xform(t, m, session, noBivariates=self.noBivariates)
                if mx is None:
                    sleep(0.005)
                    mx = xform(t, m, session, noBivariates=self.noBivariates)
                    if mx is None:
                        mx = t, m
                m = np.array(mx[1])
                
            result = []
            result_append = result.append
            
            for val in (block.min, block.mean, block.max):
                event=xform(t, val, session, noBivariates=self.noBivariates)
                if event is None:
                    # HACK: No bivariate data (yet), possibly still loading.
                    # Retry once.
                    sleep(0.005)
                    event = xform(t, val, session, noBivariates=self.noBivariates)
                    if event is None:
                        event = t, val
                tx, valx = event
                if removeMean and m is not None:
                    valx = valx - m
                result_append(valx)
            
            # Transformation has negative coefficient for inverted z-axis data
            # -> need to sort mins/maxes to compensate
            if hasSubchannels:
                # 'rotate' the arrays, sort them, 'rotate' back.
                result = list(zip(*list(map(sorted, list(zip(*result))))))
            else:
                result = tuple((v[parent_id],) for v in result)
                if result[0][0] > result[2][0]:
                    result = result[::-1]

            if times:
                yield tuple((tx,)+x for x in result)
            else:
                yield tuple(result)


    def arrayMinMeanMax(self, startTime=None, endTime=None, padding=0,
                        times=True, display=False, iterator=iter):
        """ Get the minimum, mean, and maximum values for blocks within a
            specified interval.

            :todo: Remember what `padding` was for, and either implement or
                remove it completely. Related to plotting; see `plots`.

            :keyword startTime: The first time (in microseconds by default),
                `None` to start at the beginning of the session.
            :keyword endTime: The second time, or `None` to use the end of
                the session.
            :keyword times: If `True` (default), the results include the
                block's starting time.
            :keyword display: If `True`, the final 'display' transform (e.g.
                unit conversion) will be applied to the results.
            :return: A structured array of data block statistics (min, mean,
                and max, respectively).
        """

<<<<<<< HEAD
        _format = self.parent.parser.format

        if isinstance(_format, bytes):
            _format = _format.decode()

        if _format[0] in ['<', '>', '=']:
            endian = _format[0]
            dtypes = [endian + ChannelDataArrayBlock.TO_NP_TYPESTR[x] for x in _format[1:]]
        else:
            dtypes = [ChannelDataArrayBlock.TO_NP_TYPESTR[x] for x in str(_format)]

        _npType = np.dtype([(str(i), dtype) for i, dtype in enumerate(dtypes)])

        startBlock, endBlock = self._getBlockRange(startTime, endTime)
        shape = (3, max(1, len(_npType)) + int(times), endBlock - startBlock)
        scid = self.subchannelId
        isSubchannel = isinstance(self.parent, SubChannel)

        if self.useAllTransforms:
            xform = self._fullXform
            if display:
                xform = self._displayXform or xform
        else:
            xform = self._comboXform

        if isSubchannel:
            xform = xform.polys[scid]

        out = np.empty(shape)

        for i, d in enumerate(self._data[startBlock:endBlock]):
            t = d.startTime

            # grab time and define first subchannel index
            if times:
                out[:, 0, i] = t
                idx = slice(1, None)
            else:
                idx = slice(None)

            if isSubchannel:
                _min = d.min[scid]
                _mean = d.mean[scid]
                _max = d.max[scid]
            else:
                _min = d.min
                _mean = d.mean
                _max = d.max

            out[0, idx, i] = xform(t, _min)[1]
            out[1, idx, i] = xform(t, _mean)[1]
            out[2, idx, i] = xform(t, _max)[1]

        for i in range(1, shape[1]):
            if i == 0 and time:
                # we won't bother to flip on the time 'subchannel'
                continue
            flipArgs = out[0, i] > out[2, i]
            if np.any(flipArgs):
                if np.all(flipArgs):
                    out[:, i] = out[::-1, i]
                else:
                    out[:, i, flipArgs] = out[::-1, i, flipArgs]
=======
        startBlock, endBlock = self._getBlockRange(startTime, endTime)
        shape = (3, max(1, len(self._npType)) + int(times), endBlock - startBlock)
        scid = self.subchannelId
        isSubchannel = isinstance(self.parent, SubChannel)

        out = np.empty(shape)

        for i, d in enumerate(self._data[startBlock:endBlock]):
            if isSubchannel:
                if times:
                    out[:, 0, i] = d.startTime
                    out[0, 1, i] = d.min[scid]
                    out[1, 1, i] = d.mean[scid]
                    out[2, 1, i] = d.max[scid]
                else:
                    out[0, 0, i] = d.min[scid]
                    out[1, 0, i] = d.mean[scid]
                    out[2, 0, i] = d.max[scid]
            else:
                if times:
                    out[:, 0, i] = d.startTime
                    out[0, 1:, i] = d.min
                    out[1, 1:, i] = d.mean
                    out[2, 1:, i] = d.max
                else:
                    out[0, :, i] = d.min
                    out[1, :, i] = d.mean
                    out[2, :, i] = d.max
>>>>>>> 7b23518b

        return out


    def getMinMeanMax(self, startTime=None, endTime=None, padding=0,
                      times=True, display=False, iterator=iter):
        """ Get the minimum, mean, and maximum values for blocks within a
            specified interval. (Currently an alias of `arrayMinMeanMax`.)

            :todo: Remember what `padding` was for, and either implement or
                remove it completely. Related to plotting; see `plots`.

            :keyword startTime: The first time (in microseconds by default),
                `None` to start at the beginning of the session.
            :keyword endTime: The second time, or `None` to use the end of
                the session.
            :keyword times: If `True` (default), the results include the
                block's starting time.
            :keyword display: If `True`, the final 'display' transform (e.g.
                unit conversion) will be applied to the results.
            :return: A structured array of data block statistics (min, mean,
                and max, respectively).
        """
        return self.arrayMinMeanMax(startTime, endTime, padding, times,
                                    display, iterator)


    def getRangeMinMeanMax(self, startTime=None, endTime=None, subchannel=None,
                           display=False, iterator=iter):
        """ Get the single minimum, mean, and maximum value for blocks within a
            specified interval. Note: Using this with a parent channel without
            specifying a subchannel number can produce meaningless data if the
            channels use different units or are on different scales.

            :keyword startTime: The first time (in microseconds by default),
                `None` to start at the beginning of the session.
            :keyword endTime: The second time, or `None` to use the end of
                the session.
            :keyword subchannel: The subchannel ID to retrieve, if the
                EventArray's parent has subchannels.
            :keyword display: If `True`, the final 'display' transform (e.g.
                unit conversion) will be applied to the results.
            :return: A namedtuple of aggregated event statistics (min, mean,
                and max, respectively).
        """
        stats = self.arrayMinMeanMax(startTime, endTime, times=False,
                                     display=display, iterator=iterator)

        if stats.size == 0:
            return None
        if self.hasSubchannels and subchannel is not None:
            return (
                stats[0, subchannel].min(),
                np.median(stats[1, subchannel]),
                stats[2, subchannel].max(),
            )
        else:
            return (
                stats[0].min(),
                np.mean(np.median(stats[1], axis=-1)),
                stats[2].max(),
            )


    def _getBlockRange(self, startTime=None, endTime=None):
        """ Get blocks falling within a time range. Used internally.
        """
        if startTime is None:
            startBlockIdx = 0
        else:
            startBlockIdx = self._getBlockIndexWithTime(startTime)
            startBlockIdx = max(startBlockIdx-1, 0)
        if endTime is None:
            endBlockIdx = len(self._data)
        else:
            if endTime < 0:
                endTime += self._data[-1].endTime
            endBlockIdx = self._getBlockIndexWithTime(endTime, start=startBlockIdx)
            endBlockIdx = min(len(self._data), max(startBlockIdx+1, endBlockIdx+1))
            
        return startBlockIdx, endBlockIdx


    def getMax(self, startTime=None, endTime=None, display=False, iterator=iter):
        """ Get the event with the maximum value, optionally within a specified
            time range. For Channels, returns the maximum among all
            Subchannels.

            :keyword startTime: The starting time. Defaults to the start.
            :keyword endTime: The ending time. Defaults to the end.
            :keyword display: If `True`, the final 'display' transform (e.g.
                unit conversion) will be applied to the results.
            :return: The event with the maximum value.
        """
        maxs = self.arrayMinMeanMax(startTime, endTime, times=False,
                                    display=display, iterator=iterator)[2].max(axis=0)

        blockIdx = maxs.argmax()  # TODO: is this bug-free? double-check
        sampleIdxRange = self._data[blockIdx].indexRange
        blockData = self.arraySlice(*sampleIdxRange, display=display)
        subIdx = blockData[1:].max(axis=0).argmax()

        return blockData[:, subIdx]


    def getMin(self, startTime=None, endTime=None, display=False, iterator=iter):
        """ Get the event with the minimum value, optionally within a specified
            time range. For Channels, returns the minimum among all
            Subchannels.

            :keyword startTime: The starting time. Defaults to the start.
            :keyword endTime: The ending time. Defaults to the end.
            :keyword display: If `True`, the final 'display' transform (e.g.
                unit conversion) will be applied to the results.
            :return: The event with the minimum value.
        """
        if not self.hasMinMeanMax:
            self._computeMinMeanMax()

        mins = self.arrayMinMeanMax(startTime, endTime, times=False,
                                    display=display, iterator=iterator)[0].min(axis=0)

        blockIdx = mins.argmin()  # TODO: is this bug-free? double-check
        sampleIdxRange = self._data[blockIdx].indexRange
        blockData = self.arraySlice(*sampleIdxRange, display=display)
        subIdx = blockData[1:].min(axis=0).argmin()

        return blockData[:, subIdx]


    def _getBlockSampleTime(self, blockIdx=0):
        """ Get the time between samples within a given data block.
            
            :keyword blockIdx: The index of the block to measure. Times
                within the same block are expected to be consistent, but can
                possibly vary from block to block.
            :return: The sample rate, as samples per second
        """
        if len(self._data) == 0:
            # Channel has no events. Probably shouldn't happen.
            # TODO: Get the sample rate from another session?
            return -1
        
#         if blockIdx < 0:
#             blockIdx += len(self._data)
        
        # See if it's already been computed or provided in the recording
        block = self._data[blockIdx]
        if block.sampleTime is not None:
            return block.sampleTime
        
        startTime = block.startTime
        endTime = block.endTime

        if endTime is None or endTime == startTime:
            # No recorded end time, or a single-sample block.
            if len(self._data) == 1:
                # Only one block; can't compute from that!
                # TODO: Implement getting sample rate in case of single block?
                return -1
            elif blockIdx == len(self._data) - 1:
                # Last block; use previous.
                block.sampleTime = self._getBlockSampleTime(blockIdx-1)
                return block.sampleTime
            else:
                endTime = self._data[blockIdx+1].startTime
            block.endTime = endTime
        
        numSamples = block.getNumSamples(self.parent.parser)
        if numSamples <= 1:
            block.sampleTime = endTime - startTime
            return block.sampleTime

        block.sampleTime = (endTime - startTime) / (numSamples-1.0)
        
        return block.sampleTime


    def _getBlockSampleRate(self, blockIdx=0):
        """ Get the channel's sample rate. This is either supplied as part of
            the channel definition or calculated from the actual data and
            cached.
            
            :keyword blockIdx: The block to check. Optional, because in an
                ideal world, all blocks would be the same.
            :return: The sample rate, as samples per second (float)
        """
        
        if self._data[blockIdx].sampleRate is None:
            sampTime = self._getBlockSampleTime(blockIdx)
            if sampTime > 0:
                self._data[blockIdx].sampleRate = 1000000.0 / sampTime
            else:
                self._data[blockIdx].sampleRate = 0
        return self._data[blockIdx].sampleRate


    def getSampleTime(self, idx=None):
        """ Get the time between samples.
            
            :keyword idx: Because it is possible for sample rates to vary
                within a channel, an event index can be specified; the time
                between samples for that event and its siblings will be 
                returned.
            :return: The time between samples (us)
        """
        sr = self.parent.sampleRate
        if idx is None:
            if sr is not None:
                return 1.0/sr
            else:
                idx = 0
        return self._getBlockSampleTime(self._getBlockIndexWithIndex(idx))
    
    
    def getSampleRate(self, idx=None):
        """ Get the channel's sample rate. This is either supplied as part of
            the channel definition or calculated from the actual data and
            cached.
            
            :keyword idx: Because it is possible for sample rates to vary
                within a channel, an event index can be specified; the sample
                rate for that event and its siblings will be returned.
            :return: The sample rate, as samples per second (float)
        """
        sr = self.parent.sampleRate
        if idx is None and sr is not None:
            return sr
        else:
            idx = 0
        return self._getBlockSampleRate(self._getBlockIndexWithIndex(idx))
    

    def getValueAt(self, at, outOfRange=False, display=False):
        """ Retrieve the value at a specific time, interpolating between
            existing events.
            
            :todo: Optimize. This creates a bottleneck in the calibration.
            
            :param at: The time at which to take the sample.
            :keyword outOfRange: If `False`, times before the first sample
                or after the last will raise an `IndexError`. If `True`, the
                first or last time, respectively, is returned.
        """
        startIdx = self.getEventIndexBefore(at)
        if startIdx < 0:
            first = self.__getitem__(0, display=display)
            if first[0] == at:
                return first
            if outOfRange:
                return first
            raise IndexError("Specified time occurs before first event (%d)" % first[0])
        elif startIdx >= len(self) - 1:
            last = self.__getitem__(-1, display=display)
            if last[0] == at:
                return last
            if outOfRange:
                return last
            raise IndexError("Specified time occurs after last event (%d)" % last[0])
        
        startEvt = self.__getitem__(startIdx, display=display)
        endEvt = self.__getitem__(startIdx+1, display=display)
        relAt = at - startEvt[0]
        endTime = endEvt[0] - startEvt[0] + 0.0
        percent = relAt/endTime
        
        return (at,) + tuple(
            v1 + (percent * (v2-v1))
            for v1, v2 in zip(startEvt[1:], endEvt[1:])
        )


    def getMean(self, startTime=None, endTime=None, display=False, iterator=iter):
        """ Get the mean value of all events, optionally within a specified
            time range. For Channels, returns the mean among all
            Subchannels.

            :keyword startTime: The starting time. Defaults to the start.
            :keyword endTime: The ending time. Defaults to the end.
            :keyword display: If `True`, the final 'display' transform (e.g.
                unit conversion) will be applied to the results.
            :return: The event with the minimum value.
        """
        if not self.hasMinMeanMax:
            self._computeMinMeanMax()

        if startTime is None and endTime is None:
            if self._mean is not None:
                return self._mean

        means = self.arrayMinMeanMax(startTime, endTime, times=False,
                                     display=display, iterator=iterator)[1]

        mean = np.mean(np.average(means, weights=[d.numSamples for d in self._data], axis=-1))

        if startTime is None and endTime is None:
            self._mean = mean

        return mean
    

    def getMeanNear(self, t, outOfRange=False):
        """ Retrieve the mean value near a given time.
        """
        b = self._getBlockIndexWithTime(t)
        _, m = self._comboXform(t, self._getBlockRollingMean(b, force=True))
        if self.hasSubchannels:
            return m
        return m[self.subchannelId]


    def _computeMinMeanMax(self):
        """ Calculate the minimum, mean, and max for files without that data
            recorded. Not recommended for large data sets.
        """
        if self.hasMinMeanMax:
            return
        
        if self.hasSubchannels:
            parseBlock = self.parent.parseBlock
        else:
            parseBlock = self.parent.parent.parseBlock
        
        for block in self._data:
            try:
                if (block.min is None or block.mean is None or block.max is None):
                    vals = parseBlock(block)
                    block.min = vals.min(axis=-1)
                    block.mean = vals.mean(axis=-1)
                    block.max = vals.max(axis=-1)
            
                self.hasMinMeanMax = True
                
            except struct.error:
                logger.warning("_computeMinMeanMax struct error: %r" % (block.indexRange,))
                if __DEBUG__:
                    raise


    def iterResampledRange(self, startTime, stopTime, maxPoints, padding=0,
                           jitter=0, display=False):
        """ Retrieve the events occurring within a given interval,
            undersampled as to not exceed a given length (e.g. the size of
            the data viewer's screen width).
        
            :todo: Optimize iterResampledRange(); not very efficient,
                particularly not with single-sample blocks.
        """

        warnings.warn(DeprecationWarning('iter methods should be expected to be '
                                         'removed in future versions of idelib'))

        startIdx, stopIdx = self.getRangeIndices(startTime, stopTime)
        numPoints = (stopIdx - startIdx)
        startIdx = max(startIdx-padding, 0)
        stopIdx = min(stopIdx+padding, len(self))
        step = max(-int(-numPoints // maxPoints), 1)
        
        if jitter != 0:
            return self.iterJitterySlice(startIdx, stopIdx, step, jitter,
                                         display=display)
        return self.iterSlice(startIdx, stopIdx, step, display=display)


    def arrayResampledRange(self, startTime, stopTime, maxPoints, padding=0,
                            jitter=0, display=False):
        """ Retrieve the events occurring within a given interval,
            undersampled as to not exceed a given length (e.g. the size of
            the data viewer's screen width).

            :todo: Optimize iterResampledRange(); not very efficient,
                particularly not with single-sample blocks.
        """
        from math import ceil

        startIdx, stopIdx = self.getRangeIndices(startTime, stopTime)
        startIdx = max(startIdx-padding, 0)
        stopIdx = min(stopIdx+padding+1, len(self))
        step = max(int(ceil((stopIdx - startIdx) / maxPoints)), 1)

        if jitter != 0:
            return self.arrayJitterySlice(startIdx, stopIdx, step, jitter,
                                          display=display)
        return self.arraySlice(startIdx, stopIdx, step, display=display)


    def exportCsv(self, stream, start=None, stop=None, step=1, subchannels=True,
                  callback=None, callbackInterval=0.01, timeScalar=1,
                  raiseExceptions=False, dataFormat="%.6f", delimiter=", ",
                  useUtcTime=False, useIsoFormat=False, headers=False, 
                  removeMean=None, meanSpan=None, display=False,
                  noBivariates=False):
        """ Export events as CSV to a stream (e.g. a file).
        
            :param stream: The stream object to which to write CSV data.
            :keyword start: The first event index to export.
            :keyword stop: The last event index to export.
            :keyword step: The number of events between exported lines.
            :keyword subchannels: A sequence of individual subchannel numbers
                to export. Only applicable to objects with subchannels.
                `True` (default) exports them all.
            :keyword callback: A function (or function-like object) to notify
                as work is done. It should take four keyword arguments:
                `count` (the current line number), `total` (the total number
                of lines), `error` (an exception, if raised during the
                export), and `done` (will be `True` when the export is
                complete). If the callback object has a `cancelled`
                attribute that is `True`, the CSV export will be aborted.
                The default callback is `None` (nothing will be notified).
            :keyword callbackInterval: The frequency of update, as a
                normalized percent of the total lines to export.
            :keyword timeScalar: A scaling factor for the event times.
                The default is 1 (microseconds).
            :keyword raiseExceptions: 
            :keyword dataFormat: The number of decimal places to use for the
                data. This is the same format as used when formatting floats.
            :keyword useUtcTime: If `True`, times are written as the UTC
                timestamp. If `False`, times are relative to the recording.
            :keyword useIsoFormat: If `True`, the time column is written as
                the standard ISO date/time string. Only applies if `useUtcTime`
                is `True`.
            :keyword headers: If `True`, the first line of the CSV will contain
                the names of each column.
            :keyword removeMean: Overrides the EventArray's mean removal for the
                export.
            :keyword meanSpan: The span of the mean removal for the export. 
                -1 removes the total mean.
            :keyword display: If `True`, export using the EventArray's 'display'
                transform (e.g. unit conversion).
            :return: Tuple: The number of rows exported and the elapsed time.
        """
        noCallback = callback is None
        _self = self.copy()

        # Create a function for formatting the event time.        
        if useUtcTime and _self.session.utcStartTime:
            if useIsoFormat:
                timeFormatter = lambda x: datetime.utcfromtimestamp(x[0] * timeScalar + _self.session.utcStartTime).isoformat()
            else:
                timeFormatter = lambda x: dataFormat % (x[0] * timeScalar + _self.session.utcStartTime)
        else:
            timeFormatter = lambda x: dataFormat % (x[0] * timeScalar)
        
        # Create the function for formatting an entire row.
        if _self.hasSubchannels:
            if isinstance(subchannels, Iterable):
                fstr = '%s' + delimiter + delimiter.join([dataFormat] * len(subchannels))
                formatter = lambda x: fstr % ((timeFormatter(x),) +
                                              tuple(x[1+v] for v in subchannels))
                names = [_self.parent.subchannels[x].name for x in subchannels]
            else:
                fstr = '%s' + delimiter + delimiter.join([dataFormat] * len(_self.parent.types))
                formatter = lambda x: fstr % ((timeFormatter(x),) + tuple(x[1:]))
                names = [x.name for x in _self.parent.subchannels]
        else:
            fstr = "%%s%s%s" % (delimiter, dataFormat)
            formatter = lambda x: fstr % (timeFormatter(x), x[1:])
            names = [_self.parent.name]

        if removeMean is not None:
            _self.removeMean = _self.allowMeanRemoval and removeMean
        if meanSpan is not None:
            _self.rollingMeanSpan = meanSpan
        
        start, stop, step = slice(start, stop, step).indices(len(self))

        totalLines = len(range(start, stop, step))
        numChannels = len(names)
        totalSamples = totalLines * numChannels
        updateInt = int(totalLines * callbackInterval)
        
        t0 = datetime.now()
        if headers:
            stream.write('"Time"%s%s\n' % 
                         (delimiter, delimiter.join(['"%s"' % n for n in names])))

        data = _self.arraySlice(start, stop, step)
        if useUtcTime and _self.session.utcStartTime:
            if useIsoFormat:
                times = data[0]
                data = data.astype([('time', '<U19')] + [(str(i), np.float64) for i in range(1, 4)])

            
        num = 0
        try:
            for num, evt in enumerate(_self.iterSlice(start, stop, step, display=display)):
                stream.write("%s\n" % formatter(evt))
                # print(evt - np.array([float(x) for x in formatter(evt).split(', ')]))
                if callback is not None:
                    if getattr(callback, 'cancelled', False):
                        callback(done=True)
                        break
                    if updateInt == 0 or num % updateInt == 0:
                        callback(num*numChannels, total=totalSamples)
            if callback is not None:
                callback(done=True)
        except Exception as e:
            if raiseExceptions:
                raise
            elif callback is not None:
                callback(error=e)

        return num+1, datetime.now() - t0

    def fillCache(self):
        with self.dataset._channelDataLock:
            self._cacheArray = np.concatenate([d.payload for d in self._data])
            self._cacheBytes = self._cacheArray.view(np.uint8)

            idx = 0
            for d in self._data:
                d._payload = self._cacheArray[idx:idx + len(d._payload)]
                idx += len(d._payload)

    def _accessCache(self, start, end, step):
        """ Access cached data in a thread-safe way.  If data has not fully
            loaded, instead allocate an appropriately large array, fill it with
            data, then return that instead.
        """

        if isinstance(self.parent, SubChannel):
            schId = self.subchannelId
            ch = self.parent.parent
            rawData = ch.getSession(self.session.sessionId)._accessCache(start, end, step)
            schKey = rawData.dtype.names[schId]
            return rawData[schKey]

        with self.dataset._channelDataLock:
            if self.dataset.loading:
                return np.concatenate([d.payload for d in self._data])[start:end:step]
            else:
                return self._cacheArray[start:end:step]

    def _inplaceTime(self, start, end, step, out=None):
        if out is None:
            out = np.empty((int(np.ceil((end - start)/step)),))

        if self._singleSample:
            out[:] = [d.startTime for d in self._data[start:end:step]]
            return out

        vals = np.empty((self._data[-1].indexRange[-1],))

        for d in self._data:
            arrayStart = d.startTime
            arrayEnd = d.endTime
            startIdx, endIdx = d.indexRange
            samplePeriod = (arrayEnd - arrayStart)/(d.numSamples - 1)

            # out = samplePeriod*(step*out + start) + arrayStart
            # out = out*(samplePeriod*step) + (samplePeriod*start + arrayStart)
            vals[startIdx:endIdx] = np.arange(d.numSamples)
            vals[startIdx:endIdx] *= samplePeriod
            vals[startIdx:endIdx] += arrayStart

        out[:] = vals[start:end:step]

        return out

    def _inplaceTimeFromIndices(self, indices, out=None):
        if out is None:
            out = indices.astype(np.float64)

        out[:] = indices

        arrayStart = float(self._data[0].startTime)
        arrayEnd = float(self._data[-1].endTime)
        nSamples = len(self)
        samplePeriod = (arrayEnd - arrayStart)/(nSamples - 1)

<<<<<<< HEAD
            :keyword start: The first index in the range, or a slice.
            :keyword end: The last index in the range. Not used if `start` is
                a slice.
            :keyword step: The step increment. Not used if `start` is a slice.
            :keyword display: If `True`, the `EventArray` transform (i.e. the
                'display' transform) will be applied to the data.
            :return: an iterable of events in the specified index range.
        """
        # TODO: optimization: refactor calls of iterSlice() to pass slices?
        if not isinstance(start, slice):
            start = slice(start, end, step)
        start, end, step = start.indices(len(self))

        startBlockIdx = self._getBlockIndexWithIndex(start) if start > 0 else 0
        endBlockIdx = self._getBlockIndexWithIndex(end-1, start=startBlockIdx)

        blockStep = max(1, step / self._data[startBlockIdx].numSamples)
        numBlocks = int((endBlockIdx - startBlockIdx) / blockStep)+1

        subIdx = start - self._getBlockIndexRange(startBlockIdx)[0]
        endSubIdx = end - self._getBlockIndexRange(endBlockIdx)[0]

        # OPTIMIZATION: making local variables for faster access
        _data = self._data
        _getBlockSampleTime = self._getBlockSampleTime
        parent_parseBlock = self.parent.parseBlock
        makeBlockEvents = self._makeBlockEventsFactory(display)

        # in each block, the next subIdx is (step+subIdx)%numSamples
        for i in range(numBlocks):
            blockIdx = int(startBlockIdx + (i * blockStep))
            block = _data[blockIdx]
            sampleTime = _getBlockSampleTime(blockIdx)
            lastSubIdx = (endSubIdx if blockIdx == endBlockIdx
                          else block.numSamples)

            yield makeBlockEvents(
                times=(block.startTime
                       + sampleTime*np.arange(subIdx, lastSubIdx, step)),
                values=parent_parseBlock(block, subIdx, lastSubIdx, step),
                block=block, blockIdx=blockIdx,
            )

            subIdx = (lastSubIdx-1+step) % block.numSamples


    def iterSlice(self, start=None, end=None, step=1, display=False):
        """ Create an iterator producing events for a range of indices.

            :keyword start: The first index in the range, or a slice.
            :keyword end: The last index in the range. Not used if `start` is
                a slice.
            :keyword step: The step increment. Not used if `start` is a slice.
            :keyword display: If `True`, the `EventArray` transform (i.e. the
                'display' transform) will be applied to the data.
            :return: an iterable of events in the specified index range.
        """
        for times, values in self._blockSlice(start, end, step, display):
            blockEvents = np.append(times[np.newaxis], values, axis=0)
            for event in blockEvents.T:
                yield event


    def arraySlice(self, start=None, end=None, step=1, display=False):
        """ Create an array of events within a range of indices.

            :keyword start: The first index in the range, or a slice.
            :keyword end: The last index in the range. Not used if `start` is
                a slice.
            :keyword step: The step increment. Not used if `start` is a slice.
            :keyword display: If `True`, the `EventArray` transform (i.e. the
                'display' transform) will be applied to the data.
            :return: a structured array of events in the specified index range.
        """
        raw_slice = [
            [times[np.newaxis].T, values.T]
            for times, values in self._blockSlice(start, end, step, display)
        ]
        if not raw_slice:
            no_of_chs = (len(self.parent.types) if self.hasSubchannels else 1)
            return np.empty((no_of_chs+1, 0), dtype=np.float)

        return np.block(raw_slice).T


    def _blockJitterySlice(self, start=None, end=None, step=1, jitter=0.5,
                           display=False):
        """ Create an iterator producing events for a range of indices.

            :keyword start: The first index in the range, or a slice.
            :keyword end: The last index in the range. Not used if `start` is
                a slice.
            :keyword step: The step increment. Not used if `start` is a slice.
            :keyword jitter: The amount by which to vary the sample time, as a
                normalized percentage of the regular time between samples.
            :keyword display: If `True`, the `EventArray` transform (i.e. the
                'display' transform) will be applied to the data.
            :return: an iterable of events in the specified index range.
        """
        # TODO: optimization: refactor calls of iterJitterySlice() to pass slices?
        if not isinstance(start, slice):
            start = slice(start, end, step)
        start, end, step = start.indices(len(self))

        if jitter is True:
            jitter = 0.5
        scaledJitter = jitter * abs(step)

        startBlockIdx = self._getBlockIndexWithIndex(start) if start > 0 else 0
        endBlockIdx = self._getBlockIndexWithIndex(end-1, start=startBlockIdx)

        blockStep = max(1, step / self._data[startBlockIdx].numSamples)
        numBlocks = int((endBlockIdx - startBlockIdx) / blockStep)+1

        subIdx = start - self._getBlockIndexRange(startBlockIdx)[0]
        endSubIdx = end - self._getBlockIndexRange(endBlockIdx)[0]

        # OPTIMIZATION: making local variables for faster access
        _data = self._data
        _getBlockSampleTime = self._getBlockSampleTime
        parent_parseBlockByIndex = self.parent.parseBlockByIndex
        makeBlockEvents = self._makeBlockEventsFactory(display)

        # in each block, the next subIdx is (step+subIdx)%numSamples
        for i in range(numBlocks):
            blockIdx = int(startBlockIdx + (i * blockStep))
            block = _data[blockIdx]
            sampleTime = _getBlockSampleTime(blockIdx)
            lastSubIdx = (endSubIdx if blockIdx == endBlockIdx
                          else block.numSamples)

            indices = np.arange(subIdx, lastSubIdx, step)
            if scaledJitter > 0.5:
                indices[1:-1] += np.rint(
                    scaledJitter * np.random.uniform(-1, 1, max(0, len(indices)-2))
                ).astype(indices.dtype)

            yield makeBlockEvents(
                times=(block.startTime + sampleTime * indices),
                values=parent_parseBlockByIndex(block, indices),
                block=block, blockIdx=blockIdx,
            )

            subIdx = (lastSubIdx-1+step) % block.numSamples


    def iterJitterySlice(self, start=None, end=None, step=1, jitter=0.5,
                         display=False):
        """ Create an iterator producing events for a range of indices.

            :keyword start: The first index in the range, or a slice.
            :keyword end: The last index in the range. Not used if `start` is
                a slice.
            :keyword step: The step increment. Not used if `start` is a slice.
            :keyword jitter: The amount by which to vary the sample time, as a
                normalized percentage of the regular time between samples.
            :keyword display: If `True`, the `EventArray` transform (i.e. the
                'display' transform) will be applied to the data.
            :return: an iterable of events in the specified index range.
        """
        self._computeMinMeanMax()
        
        for times, values in self._blockJitterySlice(start, end, step, jitter,
                                                     display):
            blockEvents = np.append(times[np.newaxis], values, axis=0)
            for event in blockEvents.T:
                yield event


    def arrayJitterySlice(self, start=None, end=None, step=1, jitter=0.5,
                          display=False):
        """ Create an array of events within a range of indices.

            :keyword start: The first index in the range, or a slice.
            :keyword end: The last index in the range. Not used if `start` is
                a slice.
            :keyword step: The step increment. Not used if `start` is a slice.
            :keyword jitter: The amount by which to vary the sample time, as a
                normalized percentage of the regular time between samples.
            :keyword display: If `True`, the `EventArray` transform (i.e. the
                'display' transform) will be applied to the data.
            :return: a structured array of events in the specified index range.
        """
        self._computeMinMeanMax()
        
        raw_slice = [
            [times[np.newaxis].T, values.T]
            for times, values in self._blockJitterySlice(
                start, end, step, jitter, display
            )
        ]
        if not raw_slice:
            no_of_chs = (len(self.parent.types) if self.hasSubchannels else 1)
            return np.empty((no_of_chs+1, 0), dtype=np.float)

        return np.block(raw_slice).T


    # EventList implementation suffices -> no overload required
    # def iterRange(self, startTime=None, endTime=None, step=1, display=False):

    def arrayRange(self, startTime=None, endTime=None, step=1, display=False):
        """ Get a set of data occurring in a given time interval.

            :keyword startTime: The first time (in microseconds by default),
                `None` to start at the beginning of the session.
            :keyword endTime: The second time, or `None` to use the end of
                the session.
            :return: a structured array of events in the specified time
                interval.
        """
        self._computeMinMeanMax()
        startIdx, endIdx = self.getRangeIndices(startTime, endTime)
        return self.arraySlice(startIdx, endIdx, step, display=display)


    def getRange(self, startTime=None, endTime=None, display=False):
        """ Get a set of data occurring in a given time interval. (Currently
            an alias of `arrayRange`.)

            :keyword startTime: The first time (in microseconds by default),
                `None` to start at the beginning of the session.
            :keyword endTime: The second time, or `None` to use the end of
                the session.
            :return: a collection of events in the specified time interval.
        """
        return self.arrayRange(startTime, endTime, display=display)

    '''
    TODO: revisit overloading iterMinMeanMax for efficiency
    def iterMinMeanMax(self, startTime=None, endTime=None, padding=0,
                       times=True, display=False):
        """ Get the minimum, mean, and maximum values for blocks within a
            specified interval.

            :todo: Remember what `padding` was for, and either implement or
                remove it completely. Related to plotting; see `plots`.

            :keyword startTime: The first time (in microseconds by default),
                `None` to start at the beginning of the session.
            :keyword endTime: The second time, or `None` to use the end of
                the session.
            :keyword times: If `True` (default), the results include the
                block's starting time.
            :keyword display: If `True`, the final 'display' transform (e.g.
                unit conversion) will be applied to the results.
            :return: An iterator producing sets of three events (min, mean,
                and max, respectively).
        """
        if not self.hasMinMeanMax:
            self._computeMinMeanMax()

        startBlockIdx, endBlockIdx = self._getBlockRange(startTime, endTime)

        # OPTIMIZATION: Local variables for things used in inner loops
        hasSubchannels = self.hasSubchannels
        session = self.session
        removeMean = self.removeMean and self.allowMeanRemoval
        _getBlockRollingMean = self._getBlockRollingMean
        if not hasSubchannels:
            parent_id = self.subchannelId

        if self.useAllTransforms:
            xform = self._fullXform
            if display:
                xform = self._displayXform or xform
        else:
            xform = self._comboXform

        for block in self._data[startBlockIdx:endBlockIdx]:
            # NOTE: Without this, a file in which some blocks don't have
            # min/mean/max will fail. Should not happen, though.
#             if block.minMeanMax is None:
#                 continue

            t = block.startTime
            if removeMean:
                # HACK: Multithreaded loading can (very rarely) fail at start.
                # The problem is almost instantly resolved, though. Find root cause.
                offset = retryUntilReturn(
                    partial(_getBlockRollingMean, block.blockIndex),
                    max_tries=10, delay=0.01
                )
            else:
                offset = _getBlockRollingMean(block.blockIndex)

            if offset is not None:
                _, mx = retryUntilReturn(
                    partial(xform, t, offset, session,
                            noBivariates=self.noBivariates),
                    max_tries=2, delay=0.005, default=(t, offset)
                )
                offset = np.array(mx)

            values = np.stack((block.min, block.mean, block.max)).T
            tx, values = retryUntilReturn(
                partial(xform, t, values, session,
                        noBivariates=self.noBivariates),
                max_tries=2, delay=0.005, default=(t, values)
            )
            values = np.array(values).T
            if offset is not None:
                values -= offset
            # ^ shape -> (min/mean/max, channels)

            # Transformation has negative coefficient for inverted z-axis data
            # -> need to sort mins/maxes to compensate
            values.sort(axis=0)

            if not hasSubchannels:
                values = values[:, [parent_id]]

            if times:
                tx = np.broadcast_to(tx, (values.shape[0], 1))
                yield np.concatenate((tx, values), axis=-1)
            else:
                yield values
    '''


    def getMinMeanMax(self, startTime=None, endTime=None, padding=0,
                      times=True, display=False, iterator=iter):
        """ Get the minimum, mean, and maximum values for blocks within a
            specified interval. (Currently an alias of `arrayMinMeanMax`.)

            :todo: Remember what `padding` was for, and either implement or
                remove it completely. Related to plotting; see `plots`.

            :keyword startTime: The first time (in microseconds by default),
                `None` to start at the beginning of the session.
            :keyword endTime: The second time, or `None` to use the end of
                the session.
            :keyword times: If `True` (default), the results include the
                block's starting time.
            :keyword display: If `True`, the final 'display' transform (e.g.
                unit conversion) will be applied to the results.
            :return: A structured array of data block statistics (min, mean,
                and max, respectively).
        """
        return self.arrayMinMeanMax(startTime, endTime, padding, times,
                                    display, iterator)


    def getRangeMinMeanMax(self, startTime=None, endTime=None, subchannel=None,
                           display=False, iterator=iter):
        """ Get the single minimum, mean, and maximum value for blocks within a
            specified interval. Note: Using this with a parent channel without
            specifying a subchannel number can produce meaningless data if the
            channels use different units or are on different scales.

            :keyword startTime: The first time (in microseconds by default),
                `None` to start at the beginning of the session.
            :keyword endTime: The second time, or `None` to use the end of
                the session.
            :keyword subchannel: The subchannel ID to retrieve, if the
                EventArray's parent has subchannels.
            :keyword display: If `True`, the final 'display' transform (e.g.
                unit conversion) will be applied to the results.
            :return: A namedtuple of aggregated event statistics (min, mean,
                and max, respectively).
        """
        stats = self.arrayMinMeanMax(startTime, endTime, times=False,
                                     display=display, iterator=iterator)

        if stats.size == 0:
            return None
        if self.hasSubchannels and subchannel is not None:
            return (
                stats[0, subchannel].min(),
                np.median(stats[1, subchannel]),
                stats[2, subchannel].max(),
            )
        else:
            return (
                stats[0].min(),
                np.mean(np.median(stats[1], axis=-1)),
                stats[2].max(),
            )


    def getMax(self, startTime=None, endTime=None, display=False, iterator=iter):
        """ Get the event with the maximum value, optionally within a specified
            time range. For Channels, returns the maximum among all
            Subchannels.

            :keyword startTime: The starting time. Defaults to the start.
            :keyword endTime: The ending time. Defaults to the end.
            :keyword display: If `True`, the final 'display' transform (e.g.
                unit conversion) will be applied to the results.
            :return: The event with the maximum value.
        """
        maxs = self.arrayMinMeanMax(startTime, endTime, times=False,
                                    display=display, iterator=iterator)[2].max(axis=0)

        blockIdx = maxs.argmax()  # TODO: is this bug-free? double-check
        sampleIdxRange = self._data[blockIdx].indexRange
        blockData = self.arraySlice(*sampleIdxRange, display=display)
        subIdx = blockData[1:].max(axis=0).argmax()

        return blockData[:, subIdx]


    def getMin(self, startTime=None, endTime=None, display=False, iterator=iter):
        """ Get the event with the minimum value, optionally within a specified
            time range. For Channels, returns the minimum among all
            Subchannels.

            :keyword startTime: The starting time. Defaults to the start.
            :keyword endTime: The ending time. Defaults to the end.
            :keyword display: If `True`, the final 'display' transform (e.g.
                unit conversion) will be applied to the results.
            :return: The event with the minimum value.
        """
        if not self.hasMinMeanMax:
            self._computeMinMeanMax()

        mins = self.arrayMinMeanMax(startTime, endTime, times=False,
                                    display=display, iterator=iterator)[0].min(axis=0)

        blockIdx = mins.argmin()  # TODO: is this bug-free? double-check
        sampleIdxRange = self._data[blockIdx].indexRange
        blockData = self.arraySlice(*sampleIdxRange, display=display)
        subIdx = blockData[1:].min(axis=0).argmin()

        return blockData[:, subIdx]


    def getMeanNear(self, t, outOfRange=False):
        """ Retrieve the mean value near a given time.
        """
        b = self._getBlockIndexWithTime(t)
        _, m = self._comboXform(t, self._getBlockRollingMean(b, force=True))
        if self.hasSubchannels:
            return m
        return m[self.subchannelId]


    def _computeMinMeanMax(self):
        """ Calculate the minimum, mean, and max for files without that data
            recorded. Not recommended for large data sets.
        """
        if self.hasMinMeanMax:
            return
        
        if self.hasSubchannels:
            parseBlock = self.parent.parseBlock
        else:
            parseBlock = self.parent.parent.parseBlock
        
        for block in self._data:
            try:
                if (block.min is None or block.mean is None or block.max is None):
                    vals = parseBlock(block)
                    block.min = vals.min(axis=-1)
                    block.mean = vals.mean(axis=-1)
                    block.max = vals.max(axis=-1)
            
                self.hasMinMeanMax = True
                
            except struct.error:
                logger.warning("_computeMinMeanMax struct error: %r" % (block.indexRange,))
                if __DEBUG__:
                    raise


    # EventList implementation suffices -> no overload required
    # def iterResampledRange(self, startTime, stopTime, maxPoints, padding=0,
    #                        jitter=0, display=False):


    def arrayResampledRange(self, startTime, stopTime, maxPoints, padding=0,
                            jitter=0, display=False):
        """ Retrieve the events occurring within a given interval,
            undersampled as to not exceed a given length (e.g. the size of
            the data viewer's screen width).

            :todo: Optimize iterResampledRange(); not very efficient,
                particularly not with single-sample blocks.
        """
        from math import ceil

        startIdx, stopIdx = self.getRangeIndices(startTime, stopTime)
        startIdx = max(startIdx-padding, 0)
        stopIdx = min(stopIdx+padding+1, len(self))
        step = max(int(ceil((stopIdx - startIdx) / maxPoints)), 1)

        if jitter != 0:
            return self.arrayJitterySlice(startIdx, stopIdx, step, jitter,
                                          display=display)
        return self.arraySlice(startIdx, stopIdx, step, display=display)
=======
        out *= samplePeriod
        out += arrayStart
        return out
>>>>>>> 7b23518b


#===============================================================================
# 
#===============================================================================


class Plot(Transformable):
    """ A processed set of sensor data. These are typically the final form of
        the data. Transforms applied are intended to be for display purposes
        (e.g. converting data in foot-pounds to pascals).
    """
    
    def __init__(self, source, plotId, name=None, transform=None, units=None,
                 attributes=None):
        self.source = source
        self.id = plotId
        self.session = source.session
        self.dataset = source.dataset
        self.name = source.path() if name is None else name
        self.units = source.units if units is None else units
        self.attributes = attributes
        self.setTransform(transform, update=False)
    
    
    def __len__(self):
        return len(self.source)
    
    
    def __getitem__(self, idx):
        result = self.source[idx]
        if isinstance(result, tuple):
            return self._transform(result, self.session)
        return [self._transform(evt, self.session) for evt in result]
    
    
    def __iter__(self):
        # Note: self._transform is used here instead of self._mapTransform;
        # itertools.imap(None, x) works differently than map(None,x)!
        return map(self._transform, self.source)
            
            
    def getEventIndexBefore(self, t):
        """
        """
        return self.source.getEventIndexBefore(t)
    
    
    def getEventIndexNear(self, t):
        """
        """
        return self.source.getEventIndexNear(t)


    def getRange(self, startTime, endTime):
        return [self._mapTransform(x) for x in self.source.getRange(startTime, endTime)]
    
    
    def getSampleRate(self, idx=0):
        return self.source.getSampleRate(idx)
    
    def getSampleTime(self, idx=0):
        return self.source.getSampleTime(idx)
    
    
    def getValueAt(self, at):
        return self._transform(self.source.getValueAt(at))
    
    
    def iterRange(self, startTime, endTime):
        # Note: self._transform is used here instead of self._mapTransform;
        # itertools.imap(None, x) works differently than map(None,x)!
        return map(self._transform, self.source.iterRange(startTime, endTime))
    
    
    def iterSlice(self, start=None, end=None, step=1):
        # Note: self._transform is used here instead of self._mapTransform;
        # itertools.imap(None, x) works differently than map(None,x)!
        return map(self._transform, self.source.iterSlice(start, end, step))
    

#===============================================================================
# 
#===============================================================================

class WarningRange(object):
    """ An object for indicating when a set of events goes outside of a given
        range. Originally created for flagging periods of extreme temperatures
        that will affect accelerometer readings.
        
        For efficiency, the source data should have relatively few samples
        (e.g. a low sample rate).
    """
    
    def __repr__(self):
        return "<%s %d (%s < %s < %s) at 0x%08x>" % (self.__class__.__name__, 
               self.id, self.low, self.source.name, self.high, id(self))


    @property
    def displayName(self):
        """ A nice, human-readable description of this warning range, for use
            with user interfaces.
        """
        if self._displayName is None:
            try:
                units = self.source.units[1]
                if self.low is None:
                    s = "above %r%s" % (self.high, units)
                elif self.high is None:
                    s = "below %r%s" % (self.low, units)
                else:
                    s = "outside range %r%s to %r%s" % (self.low, units, 
                                                        self.high, units)
                self._displayName = "%s %s" % (self.source.displayName, s)
            except TypeError:
                pass
        return self._displayName
    
    
    def __init__(self, dataset, warningId=None, channelId=None, 
                 subchannelId=None, low=None, high=None, attributes=None):
        """ Constructor.
        """
        self.dataset = dataset
        self.id = warningId
        self.channelId = channelId
        self.subchannelId = subchannelId
        self.high = high
        self.low = low
        self.attributes = attributes
        
        self._sessions = {}
        try:
            self.source = dataset.channels[channelId][subchannelId]
        except (KeyError, IndexError):
            if warningId is not None:
                wid = "0x%02X" % warningId
            else:
                wid = "with no ID"
            logger.warning("WarningRange %s references a non-existent "
                           "subchannel: %s.%s" % (wid, channelId, subchannelId))
            self.source = None
        
        if low is None:
            self.valid = lambda x: x < high
        elif high is None:
            self.valid = lambda x: x > low
        else:
            self.valid = lambda x: x > low and x < high
        
        self._displayName = None
        
        
    def __eq__(self, other):
        if other is self:
            return True
        elif not isinstance(other, self.__class__):
            return False
        else:
            return self.dataset == other.dataset \
               and self.id == other.id \
               and self.channelId == other.channelId \
               and self.subchannelId == other.subchannelId \
               and self.high == other.high \
               and self.low == other.low \
               and self.attributes == other.attributes \
               and self._sessions == other._sessions
    
    
    def getSessionSource(self, sessionId=None):
        """ 
        """
        try:
            return self._sessions[sessionId]
        except KeyError:
            s = self.source.getSession(sessionId)
            self._sessions[sessionId] = s
            return s
        
    
    def getRange(self, start=None, end=None, sessionId=None, iterator=iter):
        """ Retrieve the invalid periods within a given range of events.
            
            :return: A list of invalid periods' [start, end] times.
        """
        if self.source is None:
            return []
        
        source = self.getSessionSource(sessionId)

        if start is None:
            start = source[0][0]
        if end is None:
            end = source[-1][0]
            
        result = []
        v = self.getValueAt(start, source=source)
        if v is None:
            return result
        
        outOfRange =  v[-1] is not True

        if outOfRange:
            result = [[start, start]]
        
        for event in iterator(source.iterRange(start, end)):
            t = event[0]
            if self.valid(event[1:]):
                if outOfRange:
                    result[-1][1] = t
                    outOfRange = False
            else:
                if not outOfRange:
                    result.append([t, t])
                    outOfRange = True
        
        # Close out any open invalid range
        if outOfRange:
            result[-1][1] = -1  # end
        
        return result
    
    
    def getValueAt(self, at, sessionId=None, source=None):
        """ Retrieve the value at a specific time. 
        """
        if self.source is None:
            return at, True
        
        source = self.getSessionSource(sessionId) if source is None else source
        t = min(max(source[0][0], at), source[-1][0])
        val = source.getValueAt(t, outOfRange=True)
        return at, self.valid(val[-1])


#===============================================================================
# 
#===============================================================================

# HACK to work around the fact that the `register` method doesn't show up
# in `dir()`, which creates an error display in PyLint/PyDev/etc. 
getattr(Iterable, 'register')(EventArray)
getattr(Iterable, 'register')(WarningRange)<|MERGE_RESOLUTION|>--- conflicted
+++ resolved
@@ -64,11 +64,7 @@
 import numpy.lib.recfunctions as np_recfunctions
 
 from .transforms import Transform, CombinedPoly, PolyPoly
-<<<<<<< HEAD
-from .parsers import ChannelDataArrayBlock, getParserTypes, getParserRanges
-=======
 from .parsers import getParserTypes, getParserRanges, ChannelDataBlock
->>>>>>> 7b23518b
 
 
 SCHEMA_FILE = 'mide_ide.xml'
@@ -2173,71 +2169,6 @@
                 and max, respectively).
         """
 
-<<<<<<< HEAD
-        _format = self.parent.parser.format
-
-        if isinstance(_format, bytes):
-            _format = _format.decode()
-
-        if _format[0] in ['<', '>', '=']:
-            endian = _format[0]
-            dtypes = [endian + ChannelDataArrayBlock.TO_NP_TYPESTR[x] for x in _format[1:]]
-        else:
-            dtypes = [ChannelDataArrayBlock.TO_NP_TYPESTR[x] for x in str(_format)]
-
-        _npType = np.dtype([(str(i), dtype) for i, dtype in enumerate(dtypes)])
-
-        startBlock, endBlock = self._getBlockRange(startTime, endTime)
-        shape = (3, max(1, len(_npType)) + int(times), endBlock - startBlock)
-        scid = self.subchannelId
-        isSubchannel = isinstance(self.parent, SubChannel)
-
-        if self.useAllTransforms:
-            xform = self._fullXform
-            if display:
-                xform = self._displayXform or xform
-        else:
-            xform = self._comboXform
-
-        if isSubchannel:
-            xform = xform.polys[scid]
-
-        out = np.empty(shape)
-
-        for i, d in enumerate(self._data[startBlock:endBlock]):
-            t = d.startTime
-
-            # grab time and define first subchannel index
-            if times:
-                out[:, 0, i] = t
-                idx = slice(1, None)
-            else:
-                idx = slice(None)
-
-            if isSubchannel:
-                _min = d.min[scid]
-                _mean = d.mean[scid]
-                _max = d.max[scid]
-            else:
-                _min = d.min
-                _mean = d.mean
-                _max = d.max
-
-            out[0, idx, i] = xform(t, _min)[1]
-            out[1, idx, i] = xform(t, _mean)[1]
-            out[2, idx, i] = xform(t, _max)[1]
-
-        for i in range(1, shape[1]):
-            if i == 0 and time:
-                # we won't bother to flip on the time 'subchannel'
-                continue
-            flipArgs = out[0, i] > out[2, i]
-            if np.any(flipArgs):
-                if np.all(flipArgs):
-                    out[:, i] = out[::-1, i]
-                else:
-                    out[:, i, flipArgs] = out[::-1, i, flipArgs]
-=======
         startBlock, endBlock = self._getBlockRange(startTime, endTime)
         shape = (3, max(1, len(self._npType)) + int(times), endBlock - startBlock)
         scid = self.subchannelId
@@ -2266,7 +2197,6 @@
                     out[0, :, i] = d.min
                     out[1, :, i] = d.mean
                     out[2, :, i] = d.max
->>>>>>> 7b23518b
 
         return out
 
@@ -2837,502 +2767,9 @@
         nSamples = len(self)
         samplePeriod = (arrayEnd - arrayStart)/(nSamples - 1)
 
-<<<<<<< HEAD
-            :keyword start: The first index in the range, or a slice.
-            :keyword end: The last index in the range. Not used if `start` is
-                a slice.
-            :keyword step: The step increment. Not used if `start` is a slice.
-            :keyword display: If `True`, the `EventArray` transform (i.e. the
-                'display' transform) will be applied to the data.
-            :return: an iterable of events in the specified index range.
-        """
-        # TODO: optimization: refactor calls of iterSlice() to pass slices?
-        if not isinstance(start, slice):
-            start = slice(start, end, step)
-        start, end, step = start.indices(len(self))
-
-        startBlockIdx = self._getBlockIndexWithIndex(start) if start > 0 else 0
-        endBlockIdx = self._getBlockIndexWithIndex(end-1, start=startBlockIdx)
-
-        blockStep = max(1, step / self._data[startBlockIdx].numSamples)
-        numBlocks = int((endBlockIdx - startBlockIdx) / blockStep)+1
-
-        subIdx = start - self._getBlockIndexRange(startBlockIdx)[0]
-        endSubIdx = end - self._getBlockIndexRange(endBlockIdx)[0]
-
-        # OPTIMIZATION: making local variables for faster access
-        _data = self._data
-        _getBlockSampleTime = self._getBlockSampleTime
-        parent_parseBlock = self.parent.parseBlock
-        makeBlockEvents = self._makeBlockEventsFactory(display)
-
-        # in each block, the next subIdx is (step+subIdx)%numSamples
-        for i in range(numBlocks):
-            blockIdx = int(startBlockIdx + (i * blockStep))
-            block = _data[blockIdx]
-            sampleTime = _getBlockSampleTime(blockIdx)
-            lastSubIdx = (endSubIdx if blockIdx == endBlockIdx
-                          else block.numSamples)
-
-            yield makeBlockEvents(
-                times=(block.startTime
-                       + sampleTime*np.arange(subIdx, lastSubIdx, step)),
-                values=parent_parseBlock(block, subIdx, lastSubIdx, step),
-                block=block, blockIdx=blockIdx,
-            )
-
-            subIdx = (lastSubIdx-1+step) % block.numSamples
-
-
-    def iterSlice(self, start=None, end=None, step=1, display=False):
-        """ Create an iterator producing events for a range of indices.
-
-            :keyword start: The first index in the range, or a slice.
-            :keyword end: The last index in the range. Not used if `start` is
-                a slice.
-            :keyword step: The step increment. Not used if `start` is a slice.
-            :keyword display: If `True`, the `EventArray` transform (i.e. the
-                'display' transform) will be applied to the data.
-            :return: an iterable of events in the specified index range.
-        """
-        for times, values in self._blockSlice(start, end, step, display):
-            blockEvents = np.append(times[np.newaxis], values, axis=0)
-            for event in blockEvents.T:
-                yield event
-
-
-    def arraySlice(self, start=None, end=None, step=1, display=False):
-        """ Create an array of events within a range of indices.
-
-            :keyword start: The first index in the range, or a slice.
-            :keyword end: The last index in the range. Not used if `start` is
-                a slice.
-            :keyword step: The step increment. Not used if `start` is a slice.
-            :keyword display: If `True`, the `EventArray` transform (i.e. the
-                'display' transform) will be applied to the data.
-            :return: a structured array of events in the specified index range.
-        """
-        raw_slice = [
-            [times[np.newaxis].T, values.T]
-            for times, values in self._blockSlice(start, end, step, display)
-        ]
-        if not raw_slice:
-            no_of_chs = (len(self.parent.types) if self.hasSubchannels else 1)
-            return np.empty((no_of_chs+1, 0), dtype=np.float)
-
-        return np.block(raw_slice).T
-
-
-    def _blockJitterySlice(self, start=None, end=None, step=1, jitter=0.5,
-                           display=False):
-        """ Create an iterator producing events for a range of indices.
-
-            :keyword start: The first index in the range, or a slice.
-            :keyword end: The last index in the range. Not used if `start` is
-                a slice.
-            :keyword step: The step increment. Not used if `start` is a slice.
-            :keyword jitter: The amount by which to vary the sample time, as a
-                normalized percentage of the regular time between samples.
-            :keyword display: If `True`, the `EventArray` transform (i.e. the
-                'display' transform) will be applied to the data.
-            :return: an iterable of events in the specified index range.
-        """
-        # TODO: optimization: refactor calls of iterJitterySlice() to pass slices?
-        if not isinstance(start, slice):
-            start = slice(start, end, step)
-        start, end, step = start.indices(len(self))
-
-        if jitter is True:
-            jitter = 0.5
-        scaledJitter = jitter * abs(step)
-
-        startBlockIdx = self._getBlockIndexWithIndex(start) if start > 0 else 0
-        endBlockIdx = self._getBlockIndexWithIndex(end-1, start=startBlockIdx)
-
-        blockStep = max(1, step / self._data[startBlockIdx].numSamples)
-        numBlocks = int((endBlockIdx - startBlockIdx) / blockStep)+1
-
-        subIdx = start - self._getBlockIndexRange(startBlockIdx)[0]
-        endSubIdx = end - self._getBlockIndexRange(endBlockIdx)[0]
-
-        # OPTIMIZATION: making local variables for faster access
-        _data = self._data
-        _getBlockSampleTime = self._getBlockSampleTime
-        parent_parseBlockByIndex = self.parent.parseBlockByIndex
-        makeBlockEvents = self._makeBlockEventsFactory(display)
-
-        # in each block, the next subIdx is (step+subIdx)%numSamples
-        for i in range(numBlocks):
-            blockIdx = int(startBlockIdx + (i * blockStep))
-            block = _data[blockIdx]
-            sampleTime = _getBlockSampleTime(blockIdx)
-            lastSubIdx = (endSubIdx if blockIdx == endBlockIdx
-                          else block.numSamples)
-
-            indices = np.arange(subIdx, lastSubIdx, step)
-            if scaledJitter > 0.5:
-                indices[1:-1] += np.rint(
-                    scaledJitter * np.random.uniform(-1, 1, max(0, len(indices)-2))
-                ).astype(indices.dtype)
-
-            yield makeBlockEvents(
-                times=(block.startTime + sampleTime * indices),
-                values=parent_parseBlockByIndex(block, indices),
-                block=block, blockIdx=blockIdx,
-            )
-
-            subIdx = (lastSubIdx-1+step) % block.numSamples
-
-
-    def iterJitterySlice(self, start=None, end=None, step=1, jitter=0.5,
-                         display=False):
-        """ Create an iterator producing events for a range of indices.
-
-            :keyword start: The first index in the range, or a slice.
-            :keyword end: The last index in the range. Not used if `start` is
-                a slice.
-            :keyword step: The step increment. Not used if `start` is a slice.
-            :keyword jitter: The amount by which to vary the sample time, as a
-                normalized percentage of the regular time between samples.
-            :keyword display: If `True`, the `EventArray` transform (i.e. the
-                'display' transform) will be applied to the data.
-            :return: an iterable of events in the specified index range.
-        """
-        self._computeMinMeanMax()
-        
-        for times, values in self._blockJitterySlice(start, end, step, jitter,
-                                                     display):
-            blockEvents = np.append(times[np.newaxis], values, axis=0)
-            for event in blockEvents.T:
-                yield event
-
-
-    def arrayJitterySlice(self, start=None, end=None, step=1, jitter=0.5,
-                          display=False):
-        """ Create an array of events within a range of indices.
-
-            :keyword start: The first index in the range, or a slice.
-            :keyword end: The last index in the range. Not used if `start` is
-                a slice.
-            :keyword step: The step increment. Not used if `start` is a slice.
-            :keyword jitter: The amount by which to vary the sample time, as a
-                normalized percentage of the regular time between samples.
-            :keyword display: If `True`, the `EventArray` transform (i.e. the
-                'display' transform) will be applied to the data.
-            :return: a structured array of events in the specified index range.
-        """
-        self._computeMinMeanMax()
-        
-        raw_slice = [
-            [times[np.newaxis].T, values.T]
-            for times, values in self._blockJitterySlice(
-                start, end, step, jitter, display
-            )
-        ]
-        if not raw_slice:
-            no_of_chs = (len(self.parent.types) if self.hasSubchannels else 1)
-            return np.empty((no_of_chs+1, 0), dtype=np.float)
-
-        return np.block(raw_slice).T
-
-
-    # EventList implementation suffices -> no overload required
-    # def iterRange(self, startTime=None, endTime=None, step=1, display=False):
-
-    def arrayRange(self, startTime=None, endTime=None, step=1, display=False):
-        """ Get a set of data occurring in a given time interval.
-
-            :keyword startTime: The first time (in microseconds by default),
-                `None` to start at the beginning of the session.
-            :keyword endTime: The second time, or `None` to use the end of
-                the session.
-            :return: a structured array of events in the specified time
-                interval.
-        """
-        self._computeMinMeanMax()
-        startIdx, endIdx = self.getRangeIndices(startTime, endTime)
-        return self.arraySlice(startIdx, endIdx, step, display=display)
-
-
-    def getRange(self, startTime=None, endTime=None, display=False):
-        """ Get a set of data occurring in a given time interval. (Currently
-            an alias of `arrayRange`.)
-
-            :keyword startTime: The first time (in microseconds by default),
-                `None` to start at the beginning of the session.
-            :keyword endTime: The second time, or `None` to use the end of
-                the session.
-            :return: a collection of events in the specified time interval.
-        """
-        return self.arrayRange(startTime, endTime, display=display)
-
-    '''
-    TODO: revisit overloading iterMinMeanMax for efficiency
-    def iterMinMeanMax(self, startTime=None, endTime=None, padding=0,
-                       times=True, display=False):
-        """ Get the minimum, mean, and maximum values for blocks within a
-            specified interval.
-
-            :todo: Remember what `padding` was for, and either implement or
-                remove it completely. Related to plotting; see `plots`.
-
-            :keyword startTime: The first time (in microseconds by default),
-                `None` to start at the beginning of the session.
-            :keyword endTime: The second time, or `None` to use the end of
-                the session.
-            :keyword times: If `True` (default), the results include the
-                block's starting time.
-            :keyword display: If `True`, the final 'display' transform (e.g.
-                unit conversion) will be applied to the results.
-            :return: An iterator producing sets of three events (min, mean,
-                and max, respectively).
-        """
-        if not self.hasMinMeanMax:
-            self._computeMinMeanMax()
-
-        startBlockIdx, endBlockIdx = self._getBlockRange(startTime, endTime)
-
-        # OPTIMIZATION: Local variables for things used in inner loops
-        hasSubchannels = self.hasSubchannels
-        session = self.session
-        removeMean = self.removeMean and self.allowMeanRemoval
-        _getBlockRollingMean = self._getBlockRollingMean
-        if not hasSubchannels:
-            parent_id = self.subchannelId
-
-        if self.useAllTransforms:
-            xform = self._fullXform
-            if display:
-                xform = self._displayXform or xform
-        else:
-            xform = self._comboXform
-
-        for block in self._data[startBlockIdx:endBlockIdx]:
-            # NOTE: Without this, a file in which some blocks don't have
-            # min/mean/max will fail. Should not happen, though.
-#             if block.minMeanMax is None:
-#                 continue
-
-            t = block.startTime
-            if removeMean:
-                # HACK: Multithreaded loading can (very rarely) fail at start.
-                # The problem is almost instantly resolved, though. Find root cause.
-                offset = retryUntilReturn(
-                    partial(_getBlockRollingMean, block.blockIndex),
-                    max_tries=10, delay=0.01
-                )
-            else:
-                offset = _getBlockRollingMean(block.blockIndex)
-
-            if offset is not None:
-                _, mx = retryUntilReturn(
-                    partial(xform, t, offset, session,
-                            noBivariates=self.noBivariates),
-                    max_tries=2, delay=0.005, default=(t, offset)
-                )
-                offset = np.array(mx)
-
-            values = np.stack((block.min, block.mean, block.max)).T
-            tx, values = retryUntilReturn(
-                partial(xform, t, values, session,
-                        noBivariates=self.noBivariates),
-                max_tries=2, delay=0.005, default=(t, values)
-            )
-            values = np.array(values).T
-            if offset is not None:
-                values -= offset
-            # ^ shape -> (min/mean/max, channels)
-
-            # Transformation has negative coefficient for inverted z-axis data
-            # -> need to sort mins/maxes to compensate
-            values.sort(axis=0)
-
-            if not hasSubchannels:
-                values = values[:, [parent_id]]
-
-            if times:
-                tx = np.broadcast_to(tx, (values.shape[0], 1))
-                yield np.concatenate((tx, values), axis=-1)
-            else:
-                yield values
-    '''
-
-
-    def getMinMeanMax(self, startTime=None, endTime=None, padding=0,
-                      times=True, display=False, iterator=iter):
-        """ Get the minimum, mean, and maximum values for blocks within a
-            specified interval. (Currently an alias of `arrayMinMeanMax`.)
-
-            :todo: Remember what `padding` was for, and either implement or
-                remove it completely. Related to plotting; see `plots`.
-
-            :keyword startTime: The first time (in microseconds by default),
-                `None` to start at the beginning of the session.
-            :keyword endTime: The second time, or `None` to use the end of
-                the session.
-            :keyword times: If `True` (default), the results include the
-                block's starting time.
-            :keyword display: If `True`, the final 'display' transform (e.g.
-                unit conversion) will be applied to the results.
-            :return: A structured array of data block statistics (min, mean,
-                and max, respectively).
-        """
-        return self.arrayMinMeanMax(startTime, endTime, padding, times,
-                                    display, iterator)
-
-
-    def getRangeMinMeanMax(self, startTime=None, endTime=None, subchannel=None,
-                           display=False, iterator=iter):
-        """ Get the single minimum, mean, and maximum value for blocks within a
-            specified interval. Note: Using this with a parent channel without
-            specifying a subchannel number can produce meaningless data if the
-            channels use different units or are on different scales.
-
-            :keyword startTime: The first time (in microseconds by default),
-                `None` to start at the beginning of the session.
-            :keyword endTime: The second time, or `None` to use the end of
-                the session.
-            :keyword subchannel: The subchannel ID to retrieve, if the
-                EventArray's parent has subchannels.
-            :keyword display: If `True`, the final 'display' transform (e.g.
-                unit conversion) will be applied to the results.
-            :return: A namedtuple of aggregated event statistics (min, mean,
-                and max, respectively).
-        """
-        stats = self.arrayMinMeanMax(startTime, endTime, times=False,
-                                     display=display, iterator=iterator)
-
-        if stats.size == 0:
-            return None
-        if self.hasSubchannels and subchannel is not None:
-            return (
-                stats[0, subchannel].min(),
-                np.median(stats[1, subchannel]),
-                stats[2, subchannel].max(),
-            )
-        else:
-            return (
-                stats[0].min(),
-                np.mean(np.median(stats[1], axis=-1)),
-                stats[2].max(),
-            )
-
-
-    def getMax(self, startTime=None, endTime=None, display=False, iterator=iter):
-        """ Get the event with the maximum value, optionally within a specified
-            time range. For Channels, returns the maximum among all
-            Subchannels.
-
-            :keyword startTime: The starting time. Defaults to the start.
-            :keyword endTime: The ending time. Defaults to the end.
-            :keyword display: If `True`, the final 'display' transform (e.g.
-                unit conversion) will be applied to the results.
-            :return: The event with the maximum value.
-        """
-        maxs = self.arrayMinMeanMax(startTime, endTime, times=False,
-                                    display=display, iterator=iterator)[2].max(axis=0)
-
-        blockIdx = maxs.argmax()  # TODO: is this bug-free? double-check
-        sampleIdxRange = self._data[blockIdx].indexRange
-        blockData = self.arraySlice(*sampleIdxRange, display=display)
-        subIdx = blockData[1:].max(axis=0).argmax()
-
-        return blockData[:, subIdx]
-
-
-    def getMin(self, startTime=None, endTime=None, display=False, iterator=iter):
-        """ Get the event with the minimum value, optionally within a specified
-            time range. For Channels, returns the minimum among all
-            Subchannels.
-
-            :keyword startTime: The starting time. Defaults to the start.
-            :keyword endTime: The ending time. Defaults to the end.
-            :keyword display: If `True`, the final 'display' transform (e.g.
-                unit conversion) will be applied to the results.
-            :return: The event with the minimum value.
-        """
-        if not self.hasMinMeanMax:
-            self._computeMinMeanMax()
-
-        mins = self.arrayMinMeanMax(startTime, endTime, times=False,
-                                    display=display, iterator=iterator)[0].min(axis=0)
-
-        blockIdx = mins.argmin()  # TODO: is this bug-free? double-check
-        sampleIdxRange = self._data[blockIdx].indexRange
-        blockData = self.arraySlice(*sampleIdxRange, display=display)
-        subIdx = blockData[1:].min(axis=0).argmin()
-
-        return blockData[:, subIdx]
-
-
-    def getMeanNear(self, t, outOfRange=False):
-        """ Retrieve the mean value near a given time.
-        """
-        b = self._getBlockIndexWithTime(t)
-        _, m = self._comboXform(t, self._getBlockRollingMean(b, force=True))
-        if self.hasSubchannels:
-            return m
-        return m[self.subchannelId]
-
-
-    def _computeMinMeanMax(self):
-        """ Calculate the minimum, mean, and max for files without that data
-            recorded. Not recommended for large data sets.
-        """
-        if self.hasMinMeanMax:
-            return
-        
-        if self.hasSubchannels:
-            parseBlock = self.parent.parseBlock
-        else:
-            parseBlock = self.parent.parent.parseBlock
-        
-        for block in self._data:
-            try:
-                if (block.min is None or block.mean is None or block.max is None):
-                    vals = parseBlock(block)
-                    block.min = vals.min(axis=-1)
-                    block.mean = vals.mean(axis=-1)
-                    block.max = vals.max(axis=-1)
-            
-                self.hasMinMeanMax = True
-                
-            except struct.error:
-                logger.warning("_computeMinMeanMax struct error: %r" % (block.indexRange,))
-                if __DEBUG__:
-                    raise
-
-
-    # EventList implementation suffices -> no overload required
-    # def iterResampledRange(self, startTime, stopTime, maxPoints, padding=0,
-    #                        jitter=0, display=False):
-
-
-    def arrayResampledRange(self, startTime, stopTime, maxPoints, padding=0,
-                            jitter=0, display=False):
-        """ Retrieve the events occurring within a given interval,
-            undersampled as to not exceed a given length (e.g. the size of
-            the data viewer's screen width).
-
-            :todo: Optimize iterResampledRange(); not very efficient,
-                particularly not with single-sample blocks.
-        """
-        from math import ceil
-
-        startIdx, stopIdx = self.getRangeIndices(startTime, stopTime)
-        startIdx = max(startIdx-padding, 0)
-        stopIdx = min(stopIdx+padding+1, len(self))
-        step = max(int(ceil((stopIdx - startIdx) / maxPoints)), 1)
-
-        if jitter != 0:
-            return self.arrayJitterySlice(startIdx, stopIdx, step, jitter,
-                                          display=display)
-        return self.arraySlice(startIdx, stopIdx, step, display=display)
-=======
         out *= samplePeriod
         out += arrayStart
         return out
->>>>>>> 7b23518b
 
 
 #===============================================================================
