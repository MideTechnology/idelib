"""
Module for reading and analyzing Mide Instrumentation Data Exchange (MIDE)
files.

Created on Sep 26, 2013

:author: dstokes

"""

# TODO: Sensor subchannels. Requires schema/firmware updates.
#
# TODO: Transforms on Sensors. It's stubbed out, but not used in combo
#    transforms.
# 
# TODO: Clean out some of the unused features. They make the code less clear,
#    creating more than one way to do the same thing. More often than not, 
#    they are the result of over-engineering things.
#
# TODO: The new, cached EventList transforms save the combined transforms on
#    the parent EventList. This should probably be revised to have the cached
#    transforms saved on the children; this will allow multiple copies of
#    EventLists to have different transforms, simplifying the whole regular
#    versus 'display' things and make 'useAllTransforms' unnecessary. 
#
# TODO: Handle files with channels containing a single sample better. Right now,
#    they are ignored, causing problems with other calculations.
#
# TODO: Consider an EventList subclass for subchannels to reduce the number
#    of conditionals evaluated, and/or see about making parent Channels' 
#    EventLists flat.
#   
# TODO: Nice discontinuity handing. This will probably be conveyed as events 
#     with null values. An attribute/keyword may be needed to suppress this when 
#     getting data for processing (FFT, etc.). Low priority.
#     
# TODO: Look at remaining places where lists are returned, consider using 
#    `yield`  instead (e.g. parseElement(), etc.)
# 
# TODO: Consider thread safety. Use a `threading.RLock` around adding/ending
#    a Session, updating/using Transforms, appending/accessing EventList data,
#    etc. Not (yet?) a serious problem, but it could be in the future; current
#    handling of race conditions is a hack. Also make some flags (like
#    `Dataset.loading`) properties that get/set a `threading.Event`?

__all__ = ['Channel', 'Dataset', 'EventList', 'EventArray', 'Plot', 'Sensor',
           'Session', 'SubChannel', 'WarningRange', 'Cascading',
           'Transformable']

from bisect import bisect_right
from collections.abc import Iterable, Sequence
from datetime import datetime

from functools import partial
import os.path
import random
import struct
import sys
from time import sleep

from ebmlite.core import loadSchema
import numpy as np

from .transforms import Transform, CombinedPoly, PolyPoly
from .parsers import getParserTypes, getParserRanges


SCHEMA_FILE = 'mide_ide.xml'

#===============================================================================
# DEBUGGING: XXX: Remove later!
#===============================================================================

import logging
logger = logging.getLogger('idelib-archive')
logging.basicConfig(format="%(asctime)s %(levelname)s: %(message)s")


# __DEBUG__ = False

__DEBUG__ = str(os.environ.get('MIDE_DEV', 0)) == '1'
    
if __DEBUG__:
    logger.setLevel(logging.INFO)
else:
    logger.setLevel(logging.ERROR)
    
# import ebml
# logger.info("Loaded python-ebml from %s" % os.path.abspath(ebml.__file__))


#===============================================================================
# Mix-In Classes
#===============================================================================

class Cascading(object):
    """ A base/mix-in class for objects in a hierarchy. 
    """

    parent = None
    name = ""

    def path(self):
        """ Get the combined names of all the object's parents/grandparents.
        """
        if self.parent is None:
            return self.name
        p = self.parent.path()
        if not p:
            return self.name
        return "%s:%s" % (p, self.name)
    
    
    def hierarchy(self):
        """ Get a list of parents/grandparents all the way back to the root.
            The root is the first item in the list.
        """
        if self.parent is None:
            return [self]
        result = self.parent.hierarchy()
        result.append(self)
        return result


    def __repr__(self):
        return "<%s %r at 0x%08x>" % (self.__class__.__name__, self.path(), 
                                      id(self))
    
    
class Transformable(Cascading):
    """ A mix-in class for objects that transform data (apply calibration,
        etc.), making it easy to turn the transformation on or off.
        
        :ivar transform: The transformation function/object
        :ivar raw: If `False`, the transform will not be applied to data.
            Note: The object's `transform` attribute will not change; it will
            just be ignored.
    """

    def setTransform(self, transform, update=True):
        """ Set the transforming function/object. This does not change the
            value of `raw`, however; the new transform will not be applied
            unless it is `True`.
        """
        self.transform = transform
        if isinstance(transform, int):
            self.transformId = transform
        else:
            self.transformId = getattr(transform, 'id', None)
            
        if transform is None:
            self._transform = Transform.null
        else:
            self._transform = transform
        if update:
            self.updateTransforms()
        
        
    def _updateXformIds(self):
        xform = self.transform
        if isinstance(self.transform, int):
            xform = self.dataset.transforms.get(xform, None)
        elif isinstance(self.transform, Transform):
            xform = self.dataset.transforms.get(xform.id, xform)
        self.transform = xform


    def updateTransforms(self):
        """ Recompute cached transform functions.
        """
        # Convert ID references (as will be in a fresh import) to the
        # actual Transform objects
        self._updateXformIds()
        for c in self.children:
            c.updateTransforms()
            

    def getTransforms(self, id_=None, _tlist=None):
        """ Get a list of all transforms applied to the data, from first (the
            lowest-level parent) to last (the transform, if any, on the
            object itself).
            
        """
        _tlist = [] if _tlist is None else _tlist
        if getattr(self, "_transform", None) is not None:
            if isinstance(self._transform, Iterable) and id_ is not None:
                x = self._transform[id_]
            else:
                x = self._transform
            if x != Transform.null:
                _tlist.insert(0, x)
        if isinstance(self.parent, Transformable):
            subchannelId = getattr(self, "id", None)
            self.parent.getTransforms(subchannelId, _tlist)
        return _tlist


#===============================================================================
# 
#===============================================================================

class Dataset(Cascading):
    """ A collection of sensor data and associated configuration info. 
        Typically represents a single MIDE EMBL file.
        
        Dictionary attributes are all keyed by the relevant ID (sensor ID,
        channel ID, etc.).
        
        :ivar loading: Boolean; `True` if a file is still loading (or has not
            yet been loaded).
        :ivar fileDamaged: Boolean; `True` if the file ended prematurely.
        :ivar loadCancelled: Boolean; `True` if the file loading was aborted 
            part way through.
        :ivar sessions: A list of individual Session objects in the data set.
            A valid file will have at least one, even if there are no 
            `Session` elements in the data.
        :ivar sensors: A dictionary of Sensors.
        :ivar channels: A dictionary of individual Sensor channels.
        :ivar plots: A dictionary of individual Plots, the modified output of
            a Channel (or even another plot).
        :ivar transforms: A dictionary of functions (or function-like objects)
            for adjusting/calibrating sensor data.
    """

    def __init__(self, stream, name=None, exitCondition=None, quiet=True):
        """ Constructor. Typically, these objects will be instantiated by
            functions in the `importer` module.
        
            :param stream: A file-like stream object containing EBML data.
            :keyword name: An optional name for the Dataset. Defaults to the
                base name of the file (if applicable).
            :keyword exitCondition: The numeric code number for the condition
                that stopped the recording. 
            :keyword quiet: If `True`, non-fatal errors (e.g. schema/file
                version mismatches) are suppressed. 
        """
        self.lastUtcTime = None
        self.sessions = []
        self.sensors = {}
        self._channels = {}
        self.warningRanges = {}
        self.plots = {}
        self.transforms = {}
        self.parent = None
        self.currentSession = None
        self.recorderInfo = {}
        self.recorderConfig = None

        self.exitCondition = exitCondition
        
        # For keeping track of element parsers in import.
        self._parsers = None
        
        self.fileDamaged = False
        self.loadCancelled = False
        self.loading = True
        self.filename = getattr(stream, "name", None)
        
        # Subsets: used when importing multiple files into the same dataset.
        self.subsets = []

        if name is None:
            if self.filename is not None:
                self.name = os.path.splitext(os.path.basename(self.filename))[0]
            else:
                self.name = ""
        else:
            self.name = name

        if stream is not None:
            schema = loadSchema(SCHEMA_FILE)
            self.schemaVersion = schema.version
            self.ebmldoc = schema.load(stream, 'MideDocument')
            if not quiet:
                # It is currently assumed future versions will be backwards
                # compatible. Change if/when not, or if certain old versions aren't.
                if self.schemaVersion < self.ebmldoc.version:
                    raise IOError("EBML schema version mismatch: file is %d, "
                                  "library is %d" % (self.ebmldoc.version,
                                                     self.schemaVersion))


    @property
    def channels(self):
        """ A dictionary of individual Sensor channels. """
        # Only return channels with subchannels. If all analog subchannels are
        # disabled, the recording properties will still show the parent channel.
        return {k:v for k,v in self._channels.items() if v.subchannels}


    def close(self):
        """ Close the recording file.
        """
        stream = self.ebmldoc.stream
        if hasattr(stream, 'closeAll'):
            # File is a ThreadAwareFile; close for all threads.
            result = stream.closeAll()
        else:
            result = stream.close()
            
        for s in self.subsets:
            try:
                s.close()
            except (AttributeError, IOError):
                pass
            
        return result
                
    
    @property
    def closed(self):
        """ Has the recording file been closed? """
        return getattr(self.ebmldoc.stream, "closed", True)

    def __enter__(self):
        return self

    def __exit__(self, exc_type, exc_value, traceback):
        self.close()


    def addSession(self, startTime=None, endTime=None, utcStartTime=None):
        """ Create a new session, add it to the Dataset, and return it.
            Part of the import process.
        """
        self.endSession()
        utcStartTime = self.lastUtcTime if utcStartTime is None else utcStartTime
        self.currentSession = Session(self, 
                                      sessionId=len(self.sessions), 
                                      startTime=startTime, 
                                      endTime=endTime,
                                      utcStartTime=utcStartTime)
        self.sessions.append(self.currentSession)
        return self.currentSession


    def endSession(self):
        """ Set the current session's start/end times. Part of the import
            process.
        """
        cs = self.currentSession
        if cs is not None:
            if cs.startTime is None:
                cs.startTime = cs.firstTime
            if cs.endTime is None:
                cs.endTime = cs.lastTime
                
            self.currentSession = None
        
    
    def addSensor(self, sensorId=None, name=None, sensorClass=None, 
                  traceData=None, transform=None, attributes=None,
                  bandwidthLimitId=None):
        """ Create a new Sensor object, and add it to the dataset, and return
            it. If the given sensor ID already exists, the existing sensor is 
            returned instead. To modify a sensor or add a sensor object created 
            elsewhere, use `Dataset.sensors[sensorId]` directly.
            
            Note that the `sensorId` keyword argument is *not* optional.
            
            :param sensorId: The ID of the new sensor.
            :keyword name: The new sensor's name
            :keyword sensorClass: An alternate (sub)class of sensor. Defaults
                to `None`, which creates a `Sensor`.
            :return: The new sensor.
        """
        # `sensorId` is mandatory; it's a keyword argument to streamline import.
        if sensorId is None:
            raise TypeError("%s.addSensor() requires a sensorId" %
                            self.__class__.__name__)
            
        if sensorId in self.sensors:
            return self.sensors[sensorId]
        
        sensorClass = Sensor if sensorClass is None else sensorClass
        sensor = sensorClass(self,sensorId,name=name, transform=transform,
                             traceData=traceData, attributes=attributes,
                             bandwidthLimitId=bandwidthLimitId)
        self.sensors[sensorId] = sensor
        return sensor


    def addChannel(self, channelId=None, parser=None, channelClass=None,
                   **kwargs):
        """ Add a Channel to a Sensor. Note that the `channelId` and `parser`
            keyword arguments are *not* optional.
        
            :keyword channelId: An unique ID number for the channel.
            :keyword parser: The Channel's data parser
            :keyword channelClass: An alternate (sub)class of channel.
                Defaults to `None`, which creates a standard `Channel`.
        """
        if channelId is None or parser is None:
            raise TypeError("addChannel() requires a channel ID")
        if parser is None:
            raise TypeError("addChannel() requires a parser")
        
        if channelId in self._channels:
            return self._channels[channelId]
        channelClass = channelClass or Channel
        channel = channelClass(self, channelId, parser, **kwargs)
        self._channels[channelId] = channel
            
        return channel


    def addTransform(self, transform):
        """ Add a transform (calibration, etc.) to the dataset. Various child
            objects will reference them by ID. Note: unlike the other `add`
            methods, this does not instantiate new objects.
        """
        if transform.id is None:
            raise ValueError("Added transform did not have an ID")
        
        self.transforms[transform.id] = transform
    
    
    def addWarning(self, warningId=None, channelId=None, subchannelId=None, 
                   low=None, high=None, **kwargs):
        """ Add a `WarningRange` to the dataset, which indicates when a sensor
            is reporting values outside of a given range.
        
            :keyword warningId: A unique numeric ID for the `WarningRange`.
            :keyword channelId: The channel ID of the source being monitored.
            :keyword subchannelId: The monitored source's subchannel ID.
            :keyword low: The minimum value of the acceptable range.
            :keyword high: The maximum value of the acceptable range.
            :return: The new `WarningRange` instance.
        """
        w = WarningRange(self, warningId=warningId, channelId=channelId, 
                         subchannelId=subchannelId, low=low, high=high, 
                         **kwargs)
        self.warningRanges[warningId] = w
        return w
        

    def path(self):
        """ Get the combined names of all the object's parents/grandparents.
        """
        # Dataset is the root.
        return self.name
    
    
    @property
    def lastSession(self):
        """ Retrieve the latest Session.
        """
        if len(self.sessions) == 0:
            return None
        return self.sessions[-1]
    
    
    def hasSession(self, sessionId):
        """ Does the Dataset contain a specific session number?
        """
        if len(self.sessions) == 0:
            return False
        if sessionId is None:
            return True
        return sessionId >= 0 and sessionId < len(self.sessions)
        
    
    def getPlots(self, subchannels=True, plots=True, debug=True, sort=True):
        """ Get all plotable data sources: sensor SubChannels and/or Plots.
        
            :keyword subchannels: Include subchannels if `True`.
            :keyword plots: Include Plots if `True`.
            :keyword debug: If `False`, exclude debugging/diagnostic channels.
            :keyword sort: Sort the plots by name if `True`. 
        """
        result = []
        test = lambda x: debug or not x.name.startswith("DEBUG")
        if plots:
            result = [x for x in self.plots.values() if test(x)]
        if subchannels:
            for c in self._channels.values():
                for i in range(len(c.subchannels)):
                    subc = c.getSubChannel(i)
                    if test(subc):
                        result.append(subc)
        if sort:
            result.sort(key=lambda x: x.displayName)
        return result
            

    def updateTransforms(self):
        """ Update the transforms (e.g. the calibration functions) in this
            dataset. This should be called before utilizing data in the set.
        """
        for ch in self.channels.values():
            ch.updateTransforms()


#===============================================================================
# 
#===============================================================================

class Session(object):
    """ A collection of data within a dataset, e.g. one test run. A Dataset is
        expected to contain one or more Sessions.
    """
    
    def __init__(self, dataset, sessionId=0, startTime=None, endTime=None,
                 utcStartTime=None):
        """ Constructor. This should generally be done indirectly via
            `Dataset.addSession()`.
            
            :param dataset: The parent `Dataset`
            :keyword sessionId: The Session's numeric ID. Typically
                sequential, starting at 0.
            :keyword startTime: The session's start time, in microseconds,
                relative to the start of the recording.
            :keyword endTime: The session's end time, in microseconds,
                relative to the end of the recording.
            :keyword utcStartTime: The session's start time, as an absolute
                POSIX/epoch timestamp.
        """
        self.dataset = dataset
        self.startTime = startTime
        self.endTime = endTime
        self.sessionId = sessionId
        self.utcStartTime = utcStartTime or dataset.lastUtcTime
        
        # firstTime and lastTime are the actual last event time. These will
        # typically be the same as startTime and endTime, but not necessarily
        # so.
        self.firstTime = self.lastTime = None


    def __repr__(self):
        return "<%s (id=%s) at 0x%08X>" % (self.__class__.__name__, 
                                           self.sessionId, id(self))
    
    
    def __eq__(self, other):
        """ x.__eq__(y) <==> x==y """
        if other is self:
            return True
        elif not isinstance(other, self.__class__):
            return False
        else:
            return self.dataset == other.dataset \
               and self.startTime == other.startTime \
               and self.endTime == other.endTime \
               and self.sessionId == other.sessionId \
               and self.utcStartTime == other.utcStartTime \
               and self.firstTime == other.firstTime \
               and self.lastTime == other.lastTime
        
#===============================================================================
# 
#===============================================================================

class Sensor(Cascading):
    """ One Sensor object. A Dataset contains at least one.
    """
    
    def __init__(self, dataset, sensorId, name=None, transform=None,
                  traceData=None, attributes=None, bandwidthLimitId=None):
        """ Constructor. This should generally be done indirectly via
            `Dataset.addSensor()`.
        
            :param dataset: The parent `Dataset`.
            :param sensorId: The ID of the new sensor.
            :keyword name: The new sensor's name.
            :keyword transform: A sensor-level data pre-processing function.
            :keyword traceData: Sensor traceability data.
            :keyword attributes: A dictionary of arbitrary attributes, e.g.
                ``Attribute`` elements parsed from the file.
        """
        if isinstance(name, bytes):
            name.decode()
        self.name = "Sensor%02d" if name is None else name
        self.dataset = dataset
        self.parent = dataset
        self.id = sensorId
        self.channels = {}
        self.traceData = traceData
        self.attributes = attributes
        self.bandwidthLimitId = bandwidthLimitId
        self._bandwidthCutoff = None
        self._bandwidthRolloff = None


    def __getitem__(self, idx):
        return self.channels[idx]


    @property
    def children(self):
        return list(self.channels.values())

    
    @property
    def bandwidthCutoff(self):
        if self._bandwidthCutoff is None:
            try:
                bw = self.dataset.bandwidthLimits[self.bandwidthLimitId]
                self._bandwidthCutoff = (bw.get('LowerCutoff', None),
                                         bw.get('UpperCutoff', None))
            except (KeyError, AttributeError):
                pass
    
        return self._bandwidthCutoff


    @property
    def bandwidthRolloff(self):
        if self._bandwidthRolloff is None:
            try:
                bw = self.dataset.bandwidthLimits[self.bandwidthLimitId]
                self._bandwidthCutoff = (bw.get('LowerRolloff', None),
                                         bw.get('UpperRolloff', None))
                # Should that be rolloff or is cutoff still correct?
            except (KeyError, AttributeError):
                pass
    
        return self._bandwidthRolloff


    def __eq__(self, other):
        if other is self:
            return True
        if not isinstance(other, self.__class__):
            return False
        else:
            return self.name == other.name \
               and self.dataset == other.dataset \
               and self.parent == other.parent \
               and self.id == other.id \
               and self.channels == other.channels \
               and self.traceData == other.traceData \
               and self.attributes == other.attributes \
               and self.bandwidthLimitId == other.bandwidthLimitId


#===============================================================================
# Channels
#===============================================================================

class Channel(Transformable):
    """ Output from a Sensor, containing one or more SubChannels. A Sensor
        contains one or more Channels. SubChannels of a Channel can be
        accessed by index like a list or tuple.
        
        :ivar types: A tuple with the type of data in each of the Channel's
            Subchannels.
        :ivar displayRange: The possible ranges of each subchannel, dictated
            by the parser. Not necessarily the same as the range of actual
            values recorded in the file!
    """
    
    def __init__(self, dataset, channelId=None, parser=None, sensor=None, 
                 name=None, units=None, transform=None, displayRange=None, 
                 sampleRate=None, cache=False, singleSample=None,
                 attributes=None):
        """ Constructor. This should generally be done indirectly via
            `Dataset.addChannel()`.
        
            :param sensor: The parent sensor, if this Channel contains only
                data from a single sensor.
            :param channelId: The channel's ID, unique within the file.
            :param parser: The channel's EBML data parser.
            :keyword name: A custom name for this channel.
            :keyword units: The units measured in this channel, used if units
                are not explicitly indicated in the Channel's SubChannels.
            :keyword transform: A Transform object for adjusting sensor
                readings at the Channel level. 
            :keyword displayRange: A 'hint' to the minimum and maximum values
                of data in this channel.
            :keyword cache: If `True`, this channel's data will be kept in
                memory rather than lazy-loaded.
            :keyword singleSample: A 'hint' that the data blocks for this
                channel each contain only a single sample (e.g. temperature/
                pressure on an SSX). If `None`, this will be determined from
                the sample data.
            :keyword attributes: A dictionary of arbitrary attributes, e.g.
                ``Attribute`` elements parsed from the file.
        """
        self.id = channelId
        self.sensor = sensor
        self.parser = parser
        self.units = units or ('', '')
        self.parent = sensor
        self.dataset = dataset
        self.sampleRate = sampleRate
        self.attributes = attributes
       
        self.cache = bool(cache)
        self.singleSample = singleSample

        if isinstance(sensor, int):
            sensor = self.dataset.sensors.get(sensor, None)
        if sensor is not None:
            sensor.channels[channelId] = self
            sensorname = sensor.name
        
        if name is None:
            sensorname = sensor.name if sensor is not None else "Unknown Sensor"
            name = "%s:%02d" % (sensorname, channelId)
        elif isinstance(name, (bytes, bytearray)):
            name = name.decode()
        self.name = name
        self.displayName = self.name
        
        # Custom parsers will define `types`, otherwise generate it.
        self.types = getParserTypes(parser)
        self.displayRange = displayRange if displayRange is not None \
                            else getParserRanges(parser)
        
        self.hasDisplayRange = displayRange is not None
        
        # Channels have 1 or more subchannels
        self.subchannels = [None] * len(self.types)
        
        # A set of session EventLists. Populated dynamically with
        # each call to getSession(). 
        self.sessions = {}
        
        self.subsampleCount = [0,sys.maxsize]

        self.setTransform(transform, update=False)
        
        # Optimization. Memoization-like cache of the last block parsed.
        self._lastParsed = (None, None)

        # HACK! Disallowing mean removal should be sensor-defined.
        # TODO: Add this to the manifest?
        self.allowMeanRemoval = self.id in (0, 8, 32, 80)


    @property
    def children(self):
        return list(iter(self))


    def __repr__(self):
        return '<%s %d: %r at 0x%08x>' % (self.__class__.__name__, 
                                          self.id, self.path(), id(self))


    def __getitem__(self, idx):
        return self.getSubChannel(idx)


    def __len__(self):
        return len(self.subchannels)

    
    def __iter__(self):
        for i in range(len(self)):
            yield self.getSubChannel(i)


    def addSubChannel(self, subchannelId=None, channelClass=None, **kwargs):
        """ Create a new SubChannel of the Channel.
        """
        if subchannelId is None:
            raise TypeError("addSubChannel() requires a subchannelId")
        
        if subchannelId >= len(self.subchannels):
            raise IndexError(
                "Channel's parser only generates %d subchannels" %
                 len(self.subchannels))
        else:
            channelClass = channelClass or SubChannel
            sc = self.subchannels[subchannelId]
            if sc is not None:
                return self.subchannels[subchannelId]
            sc = channelClass(self, subchannelId, **kwargs)
            self.subchannels[subchannelId] = sc
            return sc
        

    def getSubChannel(self, subchannelId):
        """ Retrieve one of the Channel's SubChannels. All Channels have at
            least one. A SubChannel object will be automatically generated if
            one hasn't already explicitly been defined.
            
            :param subchannelId: 
            :return: The SubChannel matching the given ID.
        """
        # If there is no SubChannel explicitly defined for a subchannel, 
        # dynamically generate one.
        if self.subchannels[subchannelId] is None:
            self.subchannels[subchannelId] = SubChannel(self, subchannelId)
            
        self.subchannels[subchannelId].singleSample = self.singleSample
        return self.subchannels[subchannelId]


    def getSession(self, sessionId=None):
        """ Retrieve data recorded in a Session. 
            
            :keyword sessionId: The ID of the session to retrieve.
            :return: The recorded data.
            :rtype: `EventArray`
        """
        self._updateXformIds()
        if sessionId is None:
            session = self.dataset.lastSession
            sessionId = session.sessionId
        if sessionId is None or not self.dataset.hasSession(sessionId):
            raise KeyError("Dataset has no Session id=%r" % sessionId)

        if sessionId in self.sessions:
            return self.sessions[sessionId]
        
        session = self.dataset.sessions[sessionId]
        return self.sessions.setdefault(sessionId, EventArray(self, session))
    
    
    def parseBlock(self, block, start=None, end=None, step=1, subchannel=None):
        """ Parse subsamples out of a data block. Used internally.
        
            :param block: The data block from which to parse subsamples.
            :keyword start: The first block index to retrieve.
            :keyword end: The last block index to retrieve.
            :keyword step: The number of steps between samples.
            :keyword subchannel: If supplied, return only the values for a 
                specific subchannel (i.e. the method is being called by a
                SubChannel).
            :return: A list of tuples, one for each subsample.
        """
        # TODO: Cache this; a Channel's SubChannels will often be used together.
        p = (block, start, end, step, subchannel)
        if self._lastParsed[0] == p:
            return self._lastParsed[1]
        if self.singleSample:
            start = 0
            end = 1
        result = block.parseWith(self.parser, start=start, end=end,
                                 step=step, subchannel=subchannel)
        if not isinstance(result, np.ndarray):
            result = list(result)
        
        self._lastParsed = (p, result)
        return result


    def parseBlockByIndex(self, block, indices, subchannel=None):
        """ Convert raw data into a set of subchannel values, returning only
             specific items from the result by index.
            
            :param block: The data block element to parse.
            :param indices: A list of sample index numbers to retrieve.
            :keyword subchannel: If supplied, return only the values for a 
                specific subchannel
            :return: A list of tuples, one for each subsample.
        """
        result = block.parseByIndexWith(self.parser, indices, 
                                        subchannel=subchannel)
        if not isinstance(result, np.ndarray):
            result = list(result)
        return result


    def updateTransforms(self):
        """ Recompute cached transform functions.
        """
        super(Channel, self).updateTransforms()
        if self.sessions is not None:
            for s in self.sessions.values():
                s.updateTransforms()
                
                
    def __eq__(self, other):
        """ x.__eq__(y) <==> x==y """
        if other is self:
            return True
        elif not isinstance(other, self.__class__):
            return False
        else:
            return self.id == other.id \
               and self.sensor == other.sensor \
               and self.parser == other.parser \
               and self.units == other.units \
               and self.dataset == other.dataset \
               and self.sampleRate == other.sampleRate \
               and self.attributes == other.attributes \
               and self.cache == other.cache \
               and self.singleSample == other.singleSample \
               and self.name == other.name \
               and self.displayName == other.displayName \
               and self.types == other.types \
               and self.displayRange == other.displayRange \
               and self.hasDisplayRange == other.hasDisplayRange \
               and self.subchannels == other.subchannels \
               and self.sessions == other.sessions \
               and self.subsampleCount == other.subsampleCount \
               and self._lastParsed == other._lastParsed \
               and self.allowMeanRemoval == other.allowMeanRemoval        


#===============================================================================

class SubChannel(Channel):
    """ Output from a sensor, derived from a channel containing multiple
        pieces of data (e.g. the Y from an accelerometer's XYZ). Looks
        like a 'real' channel.
    """
    
    def __init__(self, parent, subchannelId, name=None, units=('', ''),
                 transform=None, displayRange=None, sensorId=None, 
                 warningId=None, axisName=None, attributes=None, color=None):
        """ Constructor. This should generally be done indirectly via
            `Channel.addSubChannel()`.
        
            :param sensor: The parent sensor.
            :param channelId: The channel's ID, unique within the file.
            :param parser: The channel's payload data parser.
            :keyword name: A custom name for this channel.
            :keyword units: The units measured in this channel, used if units
                are not explicitly indicated in the Channel's SubChannels. A
                tuple containing the 'axis name' (e.g. 'Acceleration') and the
                unit symbol ('g').
            :keyword transform: A Transform object for adjusting sensor
                readings at the Channel level. 
            :keyword displayRange: A 'hint' to the minimum and maximum values
                of data in this channel.
            :keyword sensorId: The ID of the sensor that generates this
                SubChannel's data.
            :keyword warningId: The ID of the `WarningRange` that indicates
                conditions that may adversely affect data recorded in this
                SubChannel.
            :keyword axisName: The name of the axis this SubChannel represents.
                Use if the `name` contains additional text (e.g. "X" if the 
                name is "Accelerometer X (low-g)").
            :keyword attributes: A dictionary of arbitrary attributes, e.g.
                ``Attribute`` elements parsed from the file.
        """
        self.id = subchannelId
        self.parent = parent
        self.warningId = warningId
        self.cache = self.parent.cache
        self.dataset = parent.dataset
        self.axisName = axisName
        self.attributes = attributes
        
        if name is None:
            self.name = "%s:%02d" % (parent.name, subchannelId)
        else:
            if isinstance(name, (bytes, bytearray)):
                name = name.decode()
            self.name = name
            if axisName is None:
                self.axisName = self.name.split()[0]
        
        # XXX: HACK HACK HACK REMOVE ME REMOVE ME
        if self.name == "Control Pad P":
            self.name = "Control Pad Pressure"
        elif self.name == "Control Pad T":
            self.name = "Control Pad Temperature"

        units = tuple(isinstance(s, (bytes, bytearray)) and s.decode() or s for s in units)
        self.units = units

        # Generate a 'display name' (e.g. for display in a plot legend)
        # Combines the given name (if any) and the units (if any)
        if self.units[0]:
            if name is None: 
                self.displayName = units[0]
            elif units[0] in self.name:
                self.displayName = self.name
            else:
                self.displayName = "%s: %s" % (units[0], self.name)
        else:
            self.displayName = self.name

        if isinstance(sensorId, int):
            self.sensor = self.dataset.sensors.get(sensorId, None)
        elif sensorId is None:
            if isinstance(parent.sensor, int):
                self.sensor = self.dataset.sensors.get(parent.sensor, None)
            else:
                self.sensor = parent.sensor
        else:
            self.sensor = sensorId
        
        self.types = (parent.types[subchannelId], )
        
        self._sessions = None
        
        # Set the transform, but don't immediately update. It might be an index.
        self.setTransform(transform, update=False)
        
        if displayRange is None:
            self.displayRange = self.parent.displayRange[self.id]
            self.hasDisplayRange = self.parent.hasDisplayRange
        else:
            self.hasDisplayRange = True
            self.displayRange = displayRange
        
        self.allowMeanRemoval = parent.allowMeanRemoval
        self.removeMean = False
        self.singleSample = parent.singleSample
        
        # Is `color` a set of R/G/B values? Check for `__getitem__` instead of
        # using `instance`, since various things (bytearray, wx.Colour, etc.)
        # don't pass `isinstance(color, Sequence)`.
        if hasattr(color, "__getitem__") and len(color) >= 3:
            color = tuple(color[:3])
        self.color = color


    @property
    def children(self):
        return []


    @property
    def sampleRate(self):
        return self.parent.sampleRate


    def __repr__(self):
        return '<%s %d.%d: %r at 0x%08x>' % (self.__class__.__name__, 
                                             self.parent.id, self.id, 
                                             self.path(), id(self))

    def __len__(self):
        raise AttributeError('SubChannel has no children.')


    @property
    def parser(self):
        return self.parent.parser


    @property
    def sessions(self):
        if self._sessions is None:
            self._sessions = {}
            for s in self.parent.sessions:
                self._sessions[s] = self.getSession(s)
        return self._sessions
    

    def parseBlock(self, block, start=None, end=None, step=1):
        """ Parse subsamples out of a data block. Used internally.
        
            :param block: The data block from which to parse subsamples.
            :keyword start: The first block index to retrieve.
            :keyword end: The last block index to retrieve.
            :keyword step: The number of steps between samples.
        """
        return self.parent.parseBlock(block, start, end, step=step) 


    def parseBlockByIndex(self, block, indices):
        """ Parse specific subsamples out of a data block. Used internally.
        
            :param block: The data block from which to parse subsamples.
            :param indices: A list of individual index numbers to get.
        """
        return self.parent.parseBlockByIndex(block, indices)

        
    def getSession(self, sessionId=None):
        """ Retrieve a session by ID. If none is provided, the last session in
            the Dataset is returned.
        """
        self._updateXformIds()
        if sessionId is None:
            sessionId = self.dataset.lastSession.sessionId
        if self._sessions is None:
            self._sessions = {}
        elif sessionId in self._sessions:
            return self._sessions[sessionId]
        el = self.parent.getSession(sessionId).copy(self)
        sessionId = el.session.sessionId
        self._sessions[sessionId] = el
        return el
    
    
    def addSubChannel(self, *args, **kwargs):
        raise AttributeError("SubChannels have no SubChannels")


    def getSubChannel(self, *args, **kwargs):
        raise AttributeError("SubChannels have no SubChannels")


    def __eq__(self, other):
        """ x.__eq__(y) <==> x==y """
        if other is self:
            return True
        if not isinstance(other, self.__class__):
            return False
        else:
            return self.id == other.id \
               and self.sensor == other.sensor \
               and self.parser == other.parser \
               and self.units == other.units \
               and self.dataset == other.dataset \
               and self.sampleRate == other.sampleRate \
               and self.attributes == other.attributes \
               and self.cache == other.cache \
               and self.singleSample == other.singleSample \
               and self.name == other.name \
               and self.displayName == other.displayName \
               and self.types == other.types \
               and self.displayRange == other.displayRange \
               and self.hasDisplayRange == other.hasDisplayRange \
               and self.sessions == other.sessions \
               and self.allowMeanRemoval == other.allowMeanRemoval  
               

#===============================================================================
#
#===============================================================================

def retryUntilReturn(func, max_tries, delay=0, on_fail=(lambda: None),
                     default=None):
    """ Repeats a function call until a non-None value is returned, and
        returns that value.
    """
    for _ in range(max_tries):
        value = func()
        if value is not None:
            return value
        on_fail()
        sleep(delay)
    return default


class EventArray(Transformable):
    """ A list-like object containing discrete time/value pairs. Data is 
        dynamically read from the underlying EBML file. 
    """

    # Default 5 second rolling mean
    DEFAULT_MEAN_SPAN = 5000000

    def __init__(self, parentChannel, session=None, parentList=None):
        """ Constructor. This should almost always be done indirectly via
            the `getSession()` method of `Channel` and `SubChannel` objects.
        """
        self.parent = parentChannel
        self.session = session
        self._data = []
        self._length = 0
        self.dataset = parentChannel.dataset
        self.hasSubchannels = not isinstance(self.parent, SubChannel)
        self._parentList = parentList
        self._childLists = []
        
        self.noBivariates = False

        if self._parentList is not None:
            self._singleSample = self._parentList._singleSample
        else:
            self._singleSample = parentChannel.singleSample

        if self.hasSubchannels or not isinstance(parentChannel.parent, Channel):
            # Cache of block start times and sample indices for faster search
            self._blockTimes = []
            self._blockIndices = []
        else:
            s = self.session.sessionId if session is not None else None
            ps = parentChannel.parent.getSession(s)
            self._blockTimes = ps._blockTimes
            self._blockIndices = ps._blockIndices

            self.noBivariates = ps.noBivariates
        
        if self.hasSubchannels:
            self.channelId = self.parent.id
            self.subchannelId = None
        else:
            self.channelId = self.parent.parent.id
            self.subchannelId = self.parent.id
        
        self._hasSubsamples = False
        
        self.hasDisplayRange = self.parent.hasDisplayRange
        self.displayRange = self.parent.displayRange

        self.removeMean = False
        self.hasMinMeanMax = True
        self.rollingMeanSpan = self.DEFAULT_MEAN_SPAN

        self.transform = None
        self.useAllTransforms = True
        self.updateTransforms(recurse=False)
        self.allowMeanRemoval = parentChannel.allowMeanRemoval    

        if self.hasSubchannels:
            self.parseBlock = self.parent.parseBlock
        else:
            self.parseBlock = self.parent.parent.parseBlock

        self._blockIndicesArray = np.array([], dtype=np.float64)
        self._blockTimesArray = np.array([], dtype=np.float64)


    def updateTransforms(self, recurse=True):
        """ (Re-)Build and (re-)apply the transformation functions.
        """
        # _comboXform is the channel's transform, with as many parameters as
        # subchannels. _fullXform is the channel's transform plus the 
        # subchannel's transform. Subchannels will always use the latter. Parent
        # channels can use either (see useAllTransforms).
        self._comboXform = self._fullXform = self._displayXform = None
        if self.hasSubchannels:
            self._comboXform = PolyPoly([self.parent.transform]*len(self.parent.types))
            xs = [c.transform if c is not None else None for c in self.parent.subchannels]
            xs = [CombinedPoly(t, x=self.parent.transform, dataset=self.dataset) for t in xs]
            self._fullXform = PolyPoly(xs, dataset=self.dataset)
            
            if recurse:
                sessionId = self.session.sessionId if self.session is not None else None
                children = []
                dispX = []
                for x,sc in zip(xs,self.parent.subchannels):
                    if sessionId in sc.sessions:
                        cl = sc.sessions[sessionId]
                        if cl.transform is None:
                            dispX.append(x)
                        else:
                            dispX.append(CombinedPoly(cl.transform, x=x, dataset=self.dataset))
                        children.append(cl)
                    else:
                        dispX.append(x)
                        
                self._displayXform = PolyPoly(dispX, dataset=self.dataset)
                for el in children:
                    el._comboXform = el._fullXform = self._fullXform
                    el._displayXform = self._displayXform
                    
        else:
            self._parentList.updateTransforms()#(recurse=False)
            # FIXME: These cached combination transforms *should* already be set
            self._comboXform = self._fullXform = self._parentList._fullXform
            self._displayXform = self._parentList._displayXform


    @property
    def units(self):
        if self.transform is not None:
            return self.transform.units or self.parent.units
        return self.parent.units


    def path(self):
        return "%s, %s" % (self.parent.path(), self.session.sessionId)


    def copy(self, newParent=None):
        """ Create a shallow copy of the event list.
        """
        parent = self.parent if newParent is None else newParent
        newList = self.__class__(parent, self.session, self)
        newList._data = self._data
        newList._length = self._length
        newList.dataset = self.dataset
        newList.hasMinMeanMax = self.hasMinMeanMax
        newList.removeMean = self.removeMean
        newList.allowMeanRemoval = self.allowMeanRemoval
        newList.noBivariates = self.noBivariates
        newList._blockIndices = self._blockIndices
        newList._blockTimes = self._blockTimes
        return newList
    

    def append(self, block):
        """ Add one data block's contents to the Channel's list of data.
            Note that this doesn't double-check the channel ID specified in
            the data, but it is inadvisable to include data from different
            channels.
            
            :attention: Added elements must be in chronological order!
        """
        if block.numSamples is None:
            block.numSamples = block.getNumSamples(self.parent.parser)

        # Set the session first/last times if they aren't already set.
        # Possibly redundant if all sessions are 'closed.'
        if self.session.firstTime is None:
            self.session.firstTime = block.startTime
        else:
            self.session.firstTime = min(self.session.firstTime, block.startTime)

        if self.session.lastTime is None:
            self.session.lastTime = block.endTime
        else:
            self.session.lastTime = max(self.session.lastTime, block.endTime)

        # Check that the block actually contains at least one sample.
        if block.numSamples < 1:
            # Ignore blocks with empty payload. Could occur in FW <17.
            # TODO: Make sure this doesn't hide too many errors!
            logger.warning("Ignoring block with bad payload size for %r" % self)
            return
        
        block.cache = self.parent.cache
        oldLength = self._length

        block.blockIndex = len(self._data)
        block.indexRange = (oldLength, oldLength + block.numSamples)

        # _singleSample hint not explicitly set; set it based on this block. 
        # There will be problems if the first block has only one sample, but
        # future ones don't. This shouldn't happen, though.
        if self._singleSample is None:
            self._singleSample = block.numSamples == 1
            if self._parentList is not None:
                self._parentList._singleSample = self._singleSample
            if self.parent.singleSample is None:
                self.parent.singleSample = self._singleSample
            if self.parent.parent is not None:
                self.parent.parent.singleSample = self._singleSample

        # HACK (somewhat): Single-sample-per-block channels get min/mean/max
        # which is just the same as the value of the sample. Set the values,
        # but don't set hasMinMeanMax.
        if self._singleSample is True:# and not self.hasMinMeanMax:
            block.minMeanMax = np.tile(block.payload, 3)
            block.parseMinMeanMax(self.parent.parser)
            self.hasMinMeanMax = False
        elif block.minMeanMax is not None:
            block.parseMinMeanMax(self.parent.parser)
            self.hasMinMeanMax = True #self.hasMinMeanMax and True
        else:
            # XXX: Attempt to calculate min/mean/max here instead of 
            # in _computeMinMeanMax(). Causes issues with pressure for some
            # reason - it starts removing mean and won't plot.
            vals = self.parseBlock(block)
            block.min = vals.min(axis=-1)
            block.mean = vals.mean(axis=-1)
            block.max = vals.max(axis=-1)
            self.hasMinMeanMax = True
#             self.hasMinMeanMax = False
#             self.allowMeanRemoval = False

        # Cache the index range for faster searching
        self._blockIndices.append(oldLength)
        self._blockTimes.append(block.startTime)

        self._hasSubsamples = self._hasSubsamples or block.numSamples > 1

        self._data.append(block)
        self._length += block.numSamples

    @property
    def _firstTime(self):
        return self._data[0].startTime if self._data else None

    @property
    def _lastTime(self):
        return self._data[-1].endTime if self._data else None

    def getInterval(self):
        """ Get the first and last event times in the set.
        """
        if len(self._data) == 0:
            return None

        return self._firstTime, self._lastTime


    #===========================================================================
    # New utility methods
    #===========================================================================

    def _makeBlockEventsFactory(self, display):
        """ Generates a function that makes numpy arrays of event data.
            The generated function is optimized to be run repeatedly in a loop.
        """

        # OPTIMIZATION: making local variables for faster access
        parent = self.parent
        session = self.session
        hasSubchannels = self.hasSubchannels
        if not hasSubchannels:
            subchannelId = parent.id
        _getBlockRollingMean = self._getBlockRollingMean
        removeMean = (self.allowMeanRemoval and self.removeMean
#                       and self.hasMinMeanMax
                      )

        if not self.useAllTransforms:
            xform = self._comboXform
        elif display:
            xform = self._displayXform or self._fullXform
        else:
            xform = self._fullXform

        def _makeBlockEvents(times, values, block, blockIdx):
            """ Creates a structured array of event data for a given set of
                event times and values. (Used in event iteration methods.)
            """
            times, values = retryUntilReturn(
                partial(xform, times, values, session=session,
                        noBivariates=self.noBivariates),
                max_tries=2, delay=0.001,
                on_fail=partial(logger.info,
                                "%s: bad transform @%s"
                                % (parent.name, times)),
            )
            values = np.asarray(values)

            # Note: _getBlockRollingMean returns None if removeMean==False
            if removeMean:
                offset = retryUntilReturn(
                    partial(_getBlockRollingMean, blockIdx),
                    max_tries=2, delay=0.001,
                    on_fail=partial(logger.info,
                                    "%s: bad offset (1) @%s"
                                    % (parent.name, block.startTime)),
                )
                _, offset = retryUntilReturn(
                    partial(xform, block.startTime, offset, session=session,
                            noBivariates=self.noBivariates),
                    max_tries=2, delay=0.001, default=(None, offset),
                    on_fail=partial(logger.info,
                                    "%s: bad offset (2) @%s"
                                    % (parent.name, block.startTime)),
                )

                if offset is not None:
                    values -= np.array(offset)[..., np.newaxis]
                else:
                    logger.info('%r event offset is None' % parent.name)

            if not hasSubchannels:
                values = values[[subchannelId]]

            return (times, values)

        return _makeBlockEvents

    #===========================================================================
    # Old utility methods
    #===========================================================================

    def _getBlockIndexRange(self, blockIdx):
        """ Get the first and last index of the subsamples within a block,
            as if the channel were just a flat list of subsamples.
        """
        block = self._data[blockIdx]
        # EventList.append() should set block.indexRange. In case it didn't:
        if block.indexRange is None:
            total = 0
            for i in range(blockIdx+1):
                if self._data[i].indexRange is None:
                    numSamples = block.getNumSamples(self.parent.parser)
                    self._data[i].indexRange = (total, total+numSamples)
                    total += numSamples 
        return block.indexRange
            

    def _getBlockTimeRange(self, blockIdx):
        """ Get the start and end times of an individual data block.
            Note that this takes an index, not a reference to the actual
            element itself!

            :param blockIdx: The index of the block to check.
            :return: A tuple with the blocks start and end times.
        """
        block = self._data[blockIdx]
        try:
            return block._timeRange
        except AttributeError:
            if block.endTime is None:
                # Probably a SimpleChannelDataBlock, which doesn't record end.
                if len(self._data) == 1:
                    # Can't compute without another block's start.
                    # Don't cache; another thread may still be loading document
                    # TODO: Have sensor description provide nominal sample rate?
                    return block.startTime, None
                
                elif block.numSamples <= 1:
                    block.endTime = block.startTime + self._getBlockSampleTime(blockIdx)
    
                elif blockIdx < len(self._data)-1:
                    block.endTime = self._data[blockIdx+1].startTime - \
                                    self._getBlockSampleTime(blockIdx)
                else:
                    block.endTime = block.startTime + \
                                    (block.getNumSamples(self.parent.parser)-1) * \
                                    self._getBlockSampleTime(blockIdx)
                
            block._timeRange = block.startTime, block.endTime
            return block._timeRange
        
    def _getBlockIndexWithIndex(self, idx, start=0, stop=None):
        """ Get the index of a raw data block that contains the given event
            index.

            :param idx: The event index to find
            :keyword start: The first block index to search
            :keyword stop: The last block index to search
        """
        # TODO: profile & determine if this change is beneficial
        '''
        if stop:
            blockIdx = bisect_right(self._blockIndices, idx, start, stop)
        else:
            blockIdx = bisect_right(self._blockIndices, idx, start)
        if blockIdx:
            return blockIdx-1
        return blockIdx

        '''
        if len(self._blockIndicesArray) != len(self._blockIndices):
            self._blockIndicesArray = np.array(self._blockIndices)

        idxOffset = max(start, 1)
        return idxOffset-1 + np.searchsorted(
            self._blockIndicesArray[idxOffset:stop], idx, side='right'
        )


    def _getBlockIndexWithTime(self, t, start=0, stop=None):
        """ Get the index of a raw data block in which the given time occurs.

            :param t: The time to find
            :keyword start: The first block index to search
            :keyword stop: The last block index to search
        """
        # TODO: profile & determine if this change is beneficial
        '''
        if stop:
            blockIdx = bisect_right(self._blockTimes, t, start, stop)
        else:
            blockIdx = bisect_right(self._blockTimes, t, start)
        if blockIdx:
            return blockIdx-1
        return blockIdx
        '''
        if len(self._blockTimesArray) != len(self._blockTimes):
            self._blockTimesArray = np.array(self._blockTimes)

        idxOffset = max(start, 1)
        return idxOffset-1 + np.searchsorted(
            self._blockTimesArray[idxOffset:stop], t, side='right'
        )


    def _getBlockRollingMean_old(self, blockIdx, force=False):
        """ Get the mean of a block and its neighbors within a given time span.
            Note: Values are taken pre-calibration, and all subchannels are
            returned.
            
            :param blockIdx: The index of the block to check.
            :return: An array containing the mean values of each subchannel. 
        """
        # XXX: I don't remember why I do this.
#         if force is False:
#             if self.removeMean is False or self.allowMeanRemoval is False:
#                 return None
        
        block = self._data[blockIdx]
        span = self.rollingMeanSpan
        
        if (block._rollingMean is not None 
            and block._rollingMeanSpan == span 
            and block._rollingMeanLen == len(self._data)):
            return block._rollingMean

        self._computeMinMeanMax()
        
        if span != -1:
            firstBlock = self._getBlockIndexWithTime(block.startTime - (span/2), 
                                                     stop=blockIdx)
            lastBlock = self._getBlockIndexWithTime(block.startTime + (span/2), 
                                                    start=blockIdx)
            lastBlock = max(lastBlock+1, firstBlock+1)
        else:
            firstBlock = lastBlock = None
        
        try:
            rollingMean = np.median(
                [b.mean for b in self._data[firstBlock:lastBlock]],
                axis=0, overwrite_input=True
            )
            block._rollingMean = rollingMean
            block._rollingMeanSpan = rollingMeanSpan = span
            block._rollingMeanLen = rollingMeanLen = len(self._data)
        
            if span == -1:
                # Set-wide median/mean removal; same across all blocks.
                for b in self._data:
                    b._rollingMean = rollingMean
                    b._rollingMeanSpan = rollingMeanSpan
                    b._rollingMeanLen = rollingMeanLen
            
            return block._rollingMean
        
        except TypeError:
            # XXX: HACK! b.mean can occasionally be a tuple at very start.
            # Occurs very rarely in multithreaded loading. Find and fix cause.
            # May no longer occur with new EBML library.
#             logger.info( "Type error!")
            return None


    def _getBlockRollingMean(self, blockIdx, force=False):
        """ Get the mean of a block and its neighbors within a given time span.
            Note: Values are taken pre-calibration, and all subchannels are
            returned.
            
            :param blockIdx: The index of the block to check.
            :return: An array containing the mean values of each subchannel. 
        """
        if isinstance(blockIdx, Sequence):
            blockIdx = np.array(blockIdx)
        elif not isinstance(blockIdx, np.ndarray):
            return self._getBlockRollingMean_old(blockIdx, force)

        uniqueBlockIndices, blocksPerm = np.unique(blockIdx, return_inverse=True)

        uniqueBlockMeans = np.stack([
            self._getBlockRollingMean_old(idx, force)
            for idx in uniqueBlockIndices
        ], axis=-1)
        return uniqueBlockMeans[:, blocksPerm]


    #===========================================================================
    # Main API methods
    #===========================================================================

    def __getitem__(self, idx, display=False):
        """ Get a specific data point by index.

            :param idx: An integer index or a `slice`
            :return: For single results, a tuple containing (time, value).
                For multiple results, a structured array of (time, value)
                pairs.
        """
        # TODO: Cache this; a Channel's SubChannels will often be used together.
        if not self.useAllTransforms:
            xform = self._comboXform
        elif display:
            xform = self._displayXform or self._fullXform
        else:
            xform = self._fullXform

        if isinstance(idx, int):

            if idx >= len(self):
                raise IndexError("EventArray index out of range")

            if idx < 0:
                idx = max(0, len(self) + idx)

            blockIdx = self._getBlockIndexWithIndex(idx)
            subIdx = idx - self._getBlockIndexRange(blockIdx)[0]

            block = self._data[blockIdx]

            t = block.startTime + self._getBlockSampleTime(blockIdx)*subIdx
            val = self.parent.parseBlock(block, start=subIdx, end=subIdx+1)[:, 0]

            eventx = retryUntilReturn(
                partial(xform, t, val, session=self.session,
                        noBivariates=self.noBivariates),
                max_tries=2, delay=0.001,
                on_fail=partial(logger.info,
                                "%s: bad transform %r %r"
                                % (self.parent.name, t, val)),
            )
            if eventx is None:
                return None
            tx, valx = eventx

            m = self._getBlockRollingMean(blockIdx)
            if m is not None:
                _, mx = retryUntilReturn(
                    partial(xform, t, m, session=self.session,
                            noBivariates=self.noBivariates),
                    max_tries=2, delay=0.001,
                    on_fail=partial(logger.info,
                                    "%s: bad offset @%s"
                                    % (self.parent.name, t)),
                )
                valx -= np.array(mx)

            if not self.hasSubchannels:
                # Doesn't quite work; transform dataset attribute not set?
                return np.array([tx, valx[self.subchannelId]])
            else:
                return np.append([tx], valx)

        elif isinstance(idx, slice):
            # vvv Main difference from `EventList.__getitem__` vvv
            return self.arraySlice(idx)

        raise TypeError("EventArray indices must be integers or slices,"
                        " not %s (%r)" % (type(idx), idx))


    def __iter__(self):
        """ Iterator for the EventList. WAY faster than getting individual
            events.
        """
        return self.iterSlice()
                

    def __len__(self):
        """ x.__len__() <==> len(x)
        """
        if self._singleSample:
            return len(self._data)
        if len(self._data) == 0:
            return 0
        # For some reason, the cached self._length wasn't thread-safe.
#         return self._length
        try:
            return self._data[-1].indexRange[-1]
        except (TypeError, IndexError):
            # Can occur early on while asynchronously loading.
            return self._length
    
    
    def __eq__(self, other):
        if other is self:
            return True
        elif not isinstance(other, self.__class__):
            return False
        else:
            return self.parent == other.parent \
               and self.session == other.session \
               and self._data == other._data \
               and self._length == other._length \
               and self.dataset == other.dataset \
               and self.hasSubchannels == other.hasSubchannels \
               and self._firstTime == other._firstTime \
               and self._parentList == other._parentList \
               and self._childLists == other._childLists \
               and self.noBivariates == other.noBivariates \
               and self._singleSample == other._singleSample \
               and self._blockTimes == other._blockTimes \
               and self._blockIndices == other._blockIndices \
               and self.channelId == other.channelId \
               and self.subchannelId == other.subchannelId \
               and self.channelId == other.channelId \
               and self._hasSubsamples == other._hasSubsamples \
               and self.hasDisplayRange == other.hasDisplayRange \
               and self.displayRange == other.displayRange \
               and self.removeMean == other.removeMean \
               and self.hasMinMeanMax == other.hasMinMeanMax \
               and self.rollingMeanSpan == other.rollingMeanSpan \
               and self.transform == other.transform \
               and self.useAllTransforms == other.useAllTransforms \
               and self.allowMeanRemoval == other.allowMeanRemoval 


    def itervalues(self, start=None, end=None, step=1, subchannels=True,
                   display=False):
        """ Iterate all values in the given index range (w/o times).

            :keyword start: The first index in the range, or a slice.
            :keyword end: The last index in the range. Not used if `start` is
                a slice.
            :keyword step: The step increment. Not used if `start` is a slice.
            :keyword subchannels: A list of subchannel IDs or Boolean. `True`
                will return all subchannels in native order.
            :keyword display: If `True`, the `EventArray` transform (i.e. the
                'display' transform) will be applied to the data.
            :return: an iterable of structured array value blocks in the
                specified index range.
        """
        # TODO: Optimize; times don't need to be computed since they aren't used
        iterBlockValues = (
            np.stack(values)
            for _, values in self._blockSlice(start, end, step, display)
        )
        if self.hasSubchannels and subchannels is not True:
            chIdx = np.asarray(subchannels)
            return (vals
                    for blockVals in iterBlockValues
                    for vals in blockVals[chIdx].T)
        else:
            return (vals
                    for blockVals in iterBlockValues
                    for vals in blockVals.T)


    def arrayValues(self, start=None, end=None, step=1, subchannels=True,
                    display=False):
        """ Get all values in the given index range (w/o times).

            :keyword start: The first index in the range, or a slice.
            :keyword end: The last index in the range. Not used if `start` is
                a slice.
            :keyword step: The step increment. Not used if `start` is a slice.
            :keyword subchannels: A list of subchannel IDs or Boolean. `True`
                will return all subchannels in native order.
            :keyword display: If `True`, the `EventArray` transform (i.e. the
                'display' transform) will be applied to the data.
            :return: a structured array of values in the specified index range.
        """
        # TODO: Optimize; times don't need to be computed since they aren't used
        # -> take directly from _blockSlice
        arrayEvents = self.arraySlice(start, end, step, display)

        if self.hasSubchannels and subchannels is not True:
            return arrayEvents[np.asarray(subchannels)+1]
        else:
            return arrayEvents[1:]


    def _blockSlice(self, start=None, end=None, step=1, display=False):
        """ Create an iterator producing events packed into numpy arrays for a
            range of indices.

            :keyword start: The first index in the range, or a slice.
            :keyword end: The last index in the range. Not used if `start` is
                a slice.
            :keyword step: The step increment. Not used if `start` is a slice.
            :keyword display: If `True`, the `EventArray` transform (i.e. the
                'display' transform) will be applied to the data.
            :return: an iterable of events in the specified index range.
        """
        # TODO: optimization: refactor calls of iterSlice() to pass slices?
        if not isinstance(start, slice):
            start = slice(start, end, step)
        start, end, step = start.indices(len(self))

        startBlockIdx = self._getBlockIndexWithIndex(start) if start > 0 else 0
        endBlockIdx = self._getBlockIndexWithIndex(end-1, start=startBlockIdx)

        blockStep = max(1, step / self._data[startBlockIdx].numSamples)
        numBlocks = int((endBlockIdx - startBlockIdx) / blockStep)+1

        subIdx = start - self._getBlockIndexRange(startBlockIdx)[0]
        endSubIdx = end - self._getBlockIndexRange(endBlockIdx)[0]

        # OPTIMIZATION: making local variables for faster access
        _data = self._data
        _getBlockSampleTime = self._getBlockSampleTime
        parent_parseBlock = self.parent.parseBlock
        makeBlockEvents = self._makeBlockEventsFactory(display)

        # in each block, the next subIdx is (step+subIdx)%numSamples
        for i in range(numBlocks):
            blockIdx = int(startBlockIdx + (i * blockStep))
            block = _data[blockIdx]
            sampleTime = _getBlockSampleTime(blockIdx)
            lastSubIdx = (endSubIdx if blockIdx == endBlockIdx
                          else block.numSamples)

            yield makeBlockEvents(
                times=(block.startTime
                       + sampleTime*np.arange(subIdx, lastSubIdx, step)),
                values=parent_parseBlock(block, subIdx, lastSubIdx, step),
                block=block, blockIdx=blockIdx,
            )

            subIdx = (lastSubIdx-1+step) % block.numSamples


    def iterSlice(self, start=None, end=None, step=1, display=False):
        """ Create an iterator producing events for a range of indices.

            :keyword start: The first index in the range, or a slice.
            :keyword end: The last index in the range. Not used if `start` is
                a slice.
            :keyword step: The step increment. Not used if `start` is a slice.
            :keyword display: If `True`, the `EventArray` transform (i.e. the
                'display' transform) will be applied to the data.
            :return: an iterable of events in the specified index range.
        """
        for times, values in self._blockSlice(start, end, step, display):
            blockEvents = np.append(times[np.newaxis], values, axis=0)
            for event in blockEvents.T:
                yield event


    def arraySlice(self, start=None, end=None, step=1, display=False):
        """ Create an array of events within a range of indices.

            :keyword start: The first index in the range, or a slice.
            :keyword end: The last index in the range. Not used if `start` is
                a slice.
            :keyword step: The step increment. Not used if `start` is a slice.
            :keyword display: If `True`, the `EventArray` transform (i.e. the
                'display' transform) will be applied to the data.
            :return: a structured array of events in the specified index range.
        """
        raw_slice = [
            [times[np.newaxis].T, values.T]
            for times, values in self._blockSlice(start, end, step, display)
        ]
        if not raw_slice:
            no_of_chs = (len(self.parent.types) if self.hasSubchannels else 1)
            return np.empty((no_of_chs+1, 0), dtype=np.float)

        return np.block(raw_slice).T


    def _blockJitterySlice(self, start=None, end=None, step=1, jitter=0.5,
                           display=False):
        """ Create an iterator producing events for a range of indices.

            :keyword start: The first index in the range, or a slice.
            :keyword end: The last index in the range. Not used if `start` is
                a slice.
            :keyword step: The step increment. Not used if `start` is a slice.
            :keyword jitter: The amount by which to vary the sample time, as a
                normalized percentage of the regular time between samples.
            :keyword display: If `True`, the `EventArray` transform (i.e. the
                'display' transform) will be applied to the data.
            :return: an iterable of events in the specified index range.
        """
        # TODO: optimization: refactor calls of iterJitterySlice() to pass slices?
        if not isinstance(start, slice):
            start = slice(start, end, step)
        start, end, step = start.indices(len(self))

        if jitter is True:
            jitter = 0.5
        scaledJitter = jitter * abs(step)

        startBlockIdx = self._getBlockIndexWithIndex(start) if start > 0 else 0
        endBlockIdx = self._getBlockIndexWithIndex(end-1, start=startBlockIdx)

        blockStep = max(1, step / self._data[startBlockIdx].numSamples)
        numBlocks = int((endBlockIdx - startBlockIdx) / blockStep)+1

        subIdx = start - self._getBlockIndexRange(startBlockIdx)[0]
        endSubIdx = end - self._getBlockIndexRange(endBlockIdx)[0]

        # OPTIMIZATION: making local variables for faster access
        _data = self._data
        _getBlockSampleTime = self._getBlockSampleTime
        parent_parseBlockByIndex = self.parent.parseBlockByIndex
        makeBlockEvents = self._makeBlockEventsFactory(display)

        # in each block, the next subIdx is (step+subIdx)%numSamples
        for i in range(numBlocks):
            blockIdx = int(startBlockIdx + (i * blockStep))
            block = _data[blockIdx]
            sampleTime = _getBlockSampleTime(blockIdx)
            lastSubIdx = (endSubIdx if blockIdx == endBlockIdx
                          else block.numSamples)

            indices = np.arange(subIdx, lastSubIdx, step)
            if scaledJitter > 0.5:
                indices[1:-1] += np.rint(
                    scaledJitter * np.random.uniform(-1, 1, max(0, len(indices)-2))
                ).astype(indices.dtype)

            yield makeBlockEvents(
                times=(block.startTime + sampleTime * indices),
                values=parent_parseBlockByIndex(block, indices),
                block=block, blockIdx=blockIdx,
            )

            subIdx = (lastSubIdx-1+step) % block.numSamples


    def iterJitterySlice(self, start=None, end=None, step=1, jitter=0.5,
                         display=False):
        """ Create an iterator producing events for a range of indices.

            :keyword start: The first index in the range, or a slice.
            :keyword end: The last index in the range. Not used if `start` is
                a slice.
            :keyword step: The step increment. Not used if `start` is a slice.
            :keyword jitter: The amount by which to vary the sample time, as a
                normalized percentage of the regular time between samples.
            :keyword display: If `True`, the `EventArray` transform (i.e. the
                'display' transform) will be applied to the data.
            :return: an iterable of events in the specified index range.
        """
        self._computeMinMeanMax()
        
        for times, values in self._blockJitterySlice(start, end, step, jitter,
                                                     display):
            blockEvents = np.append(times[np.newaxis], values, axis=0)
            for event in blockEvents.T:
                yield event


    def arrayJitterySlice(self, start=None, end=None, step=1, jitter=0.5,
                          display=False):
        """ Create an array of events within a range of indices.

            :keyword start: The first index in the range, or a slice.
            :keyword end: The last index in the range. Not used if `start` is
                a slice.
            :keyword step: The step increment. Not used if `start` is a slice.
            :keyword jitter: The amount by which to vary the sample time, as a
                normalized percentage of the regular time between samples.
            :keyword display: If `True`, the `EventArray` transform (i.e. the
                'display' transform) will be applied to the data.
            :return: a structured array of events in the specified index range.
        """
        self._computeMinMeanMax()
        
        raw_slice = [
            [times[np.newaxis].T, values.T]
            for times, values in self._blockJitterySlice(
                start, end, step, jitter, display
            )
        ]
        if not raw_slice:
            no_of_chs = (len(self.parent.types) if self.hasSubchannels else 1)
            return np.empty((no_of_chs+1, 0), dtype=np.float)

        return np.block(raw_slice).T


    def getEventIndexBefore(self, t):
        """ Get the index of an event occurring on or immediately before the
            specified time.
        
            :param t: The time (in microseconds)
            :return: The index of the event preceding the given time, -1 if
                the time occurs before the first event.
        """
        if t <= self._data[0].startTime:
            return -1
        blockIdx = self._getBlockIndexWithTime(t)
        try:
            block = self._data[blockIdx]
        except IndexError:
            blockIdx = len(self._data)-1
            block = self._data[blockIdx]
        return int(block.indexRange[0] + \
                   ((t - block.startTime) / self._getBlockSampleTime(blockIdx)))
        
 
    def getEventIndexNear(self, t):
        """ The the event occurring closest to a specific time. 
        
            :param t: The time (in microseconds)
            :return: 
        """
        if t <= self._data[0].startTime:
            return 0
        idx = self.getEventIndexBefore(t)
        events = self[idx:idx+2]
        if events[0][0] == t or len(events) == 1:
            return idx
        return min((t - events[0][0], idx), (events[1][0] - t, idx+1))[1]


    def getRangeIndices(self, startTime, endTime):
        """ Get the first and last event indices that fall within the 
            specified interval.
            
            :keyword startTime: The first time (in microseconds by default),
                `None` to start at the beginning of the session.
            :keyword endTime: The second time, or `None` to use the end of
                the session.
        """
        if self.parent.singleSample:
            startIdx = self._getBlockIndexWithTime(startTime)
            if endTime is None:
                endIdx = len(self)
            else:
                endIdx = self._getBlockIndexWithTime(endTime, startIdx) + 1
            return startIdx, endIdx
            
        if startTime is None or startTime <= self._data[0].startTime:
            startIdx = startBlockIdx = 0
            startBlock = self._data[0]
        else:
            startBlockIdx = self._getBlockIndexWithTime(startTime)
            startBlock = self._data[startBlockIdx]
            startIdx = int(startBlock.indexRange[0] + \
                           ((startTime - startBlock.startTime) / \
                            self._getBlockSampleTime(startBlockIdx)) + 1)
            
        if endTime is None:
            endIdx = self._data[-1].indexRange[1]
        elif endTime <= self._data[0].startTime:
            endIdx = 0
        else:
            endIdx = self.getEventIndexBefore(endTime)+1
        return max(0, startIdx), min(endIdx, len(self))
    

    def iterRange(self, startTime=None, endTime=None, step=1, display=False):
        """ Get a set of data occurring in a given interval.
        
            :keyword startTime: The first time (in microseconds by default),
                `None` to start at the beginning of the session.
            :keyword endTime: The second time, or `None` to use the end of
                the session.
        """
        startIdx, endIdx = self.getRangeIndices(startTime, endTime)
        return self.iterSlice(startIdx,endIdx,step,display=display)        


    def arrayRange(self, startTime=None, endTime=None, step=1, display=False):
        """ Get a set of data occurring in a given time interval.

            :keyword startTime: The first time (in microseconds by default),
                `None` to start at the beginning of the session.
            :keyword endTime: The second time, or `None` to use the end of
                the session.
            :return: a structured array of events in the specified time
                interval.
        """
        self._computeMinMeanMax()
        startIdx, endIdx = self.getRangeIndices(startTime, endTime)
        return self.arraySlice(startIdx, endIdx, step, display=display)


    def getRange(self, startTime=None, endTime=None, display=False):
        """ Get a set of data occurring in a given time interval. (Currently
            an alias of `arrayRange`.)

            :keyword startTime: The first time (in microseconds by default),
                `None` to start at the beginning of the session.
            :keyword endTime: The second time, or `None` to use the end of
                the session.
            :return: a collection of events in the specified time interval.
        """
        return self.arrayRange(startTime, endTime, display=display)


    def iterMinMeanMax(self, startTime=None, endTime=None, padding=0,
                       times=True, display=False):
        """ Get the minimum, mean, and maximum values for blocks within a
            specified interval.

            :todo: Remember what `padding` was for, and either implement or
                remove it completely. Related to plotting; see `plots`.
            
            :keyword startTime: The first time (in microseconds by default),
                `None` to start at the beginning of the session.
            :keyword endTime: The second time, or `None` to use the end of
                the session.
            :keyword times: If `True` (default), the results include the 
                block's starting time. 
            :keyword display: If `True`, the final 'display' transform (e.g.
                unit conversion) will be applied to the results. 
            :return: An iterator producing sets of three events (min, mean, 
                and max, respectively).
        """
        if not self.hasMinMeanMax:
            self._computeMinMeanMax()
            
        startBlockIdx, endBlockIdx = self._getBlockRange(startTime, endTime)
        
        # OPTIMIZATION: Local variables for things used in inner loops
        hasSubchannels = self.hasSubchannels
        session = self.session
        removeMean = self.removeMean and self.allowMeanRemoval
        _getBlockRollingMean = self._getBlockRollingMean
        if not hasSubchannels:
            parent_id = self.subchannelId

        if self.useAllTransforms:
            xform = self._fullXform
            if display:
                xform = self._displayXform or xform
        else:
            xform = self._comboXform

        for block in self._data[startBlockIdx:endBlockIdx]:
            t = block.startTime
            m = _getBlockRollingMean(block.blockIndex)
            
            # HACK: Multithreaded loading can (very rarely) fail at start.
            # The problem is almost instantly resolved, though. Find root cause.
            tries = 0
            if removeMean and m is None:
                sleep(0.01)
                m = _getBlockRollingMean(block.blockIndex)
                tries += 1
                if tries > 10 or not self.dataset.loading:
                    break
            
            if m is not None:
                mx = xform(t, m, session, noBivariates=self.noBivariates)
                if mx is None:
                    sleep(0.005)
                    mx = xform(t, m, session, noBivariates=self.noBivariates)
                    if mx is None:
                        mx = t, m
                m = np.array(mx[1])
                
            result = []
            result_append = result.append
            
            for val in (block.min, block.mean, block.max):
                event=xform(t, val, session, noBivariates=self.noBivariates)
                if event is None:
                    # HACK: No bivariate data (yet), possibly still loading.
                    # Retry once.
                    sleep(0.005)
                    event = xform(t, val, session, noBivariates=self.noBivariates)
                    if event is None:
                        event = t, val
                tx, valx = event
                if removeMean and m is not None:
                    valx = valx - m
                result_append(valx)
            
            # Transformation has negative coefficient for inverted z-axis data
            # -> need to sort mins/maxes to compensate
            if hasSubchannels:
                # 'rotate' the arrays, sort them, 'rotate' back.
                result = list(zip(*list(map(sorted, list(zip(*result))))))
            else:
                result = tuple((v[parent_id],) for v in result)
                if result[0][0] > result[2][0]:
                    result = result[::-1]

            if times:
                yield tuple((tx,)+x for x in result)
            else:
                yield tuple(result)


    def arrayMinMeanMax(self, startTime=None, endTime=None, padding=0,
                        times=True, display=False, iterator=iter):
        """ Get the minimum, mean, and maximum values for blocks within a
            specified interval.

            :todo: Remember what `padding` was for, and either implement or
                remove it completely. Related to plotting; see `plots`.

            :keyword startTime: The first time (in microseconds by default),
                `None` to start at the beginning of the session.
            :keyword endTime: The second time, or `None` to use the end of
                the session.
            :keyword times: If `True` (default), the results include the
                block's starting time.
            :keyword display: If `True`, the final 'display' transform (e.g.
                unit conversion) will be applied to the results.
            :return: A structured array of data block statistics (min, mean,
                and max, respectively).
        """

        return np.moveaxis([i for i in iterator(self.iterMinMeanMax(
            startTime, endTime, padding, times, display
        ))], 0, -1)


    def getMinMeanMax(self, startTime=None, endTime=None, padding=0,
                      times=True, display=False, iterator=iter):
        """ Get the minimum, mean, and maximum values for blocks within a
            specified interval. (Currently an alias of `arrayMinMeanMax`.)

            :todo: Remember what `padding` was for, and either implement or
                remove it completely. Related to plotting; see `plots`.

            :keyword startTime: The first time (in microseconds by default),
                `None` to start at the beginning of the session.
            :keyword endTime: The second time, or `None` to use the end of
                the session.
            :keyword times: If `True` (default), the results include the
                block's starting time.
            :keyword display: If `True`, the final 'display' transform (e.g.
                unit conversion) will be applied to the results.
            :return: A structured array of data block statistics (min, mean,
                and max, respectively).
        """
        return self.arrayMinMeanMax(startTime, endTime, padding, times,
                                    display, iterator)


    def getRangeMinMeanMax(self, startTime=None, endTime=None, subchannel=None,
                           display=False, iterator=iter):
        """ Get the single minimum, mean, and maximum value for blocks within a
            specified interval. Note: Using this with a parent channel without
            specifying a subchannel number can produce meaningless data if the
            channels use different units or are on different scales.

            :keyword startTime: The first time (in microseconds by default),
                `None` to start at the beginning of the session.
            :keyword endTime: The second time, or `None` to use the end of
                the session.
            :keyword subchannel: The subchannel ID to retrieve, if the
                EventArray's parent has subchannels.
            :keyword display: If `True`, the final 'display' transform (e.g.
                unit conversion) will be applied to the results.
            :return: A namedtuple of aggregated event statistics (min, mean,
                and max, respectively).
        """
        stats = self.arrayMinMeanMax(startTime, endTime, times=False,
                                     display=display, iterator=iterator)

        if stats.size == 0:
            return None
        if self.hasSubchannels and subchannel is not None:
            return (
                stats[0, subchannel].min(),
                np.median(stats[1, subchannel]),
                stats[2, subchannel].max(),
            )
        else:
            return (
                stats[0].min(),
                np.mean(np.median(stats[1], axis=-1)),
                stats[2].max(),
            )


    def _getBlockRange(self, startTime=None, endTime=None):
        """ Get blocks falling within a time range. Used internally.
        """
        if startTime is None:
            startBlockIdx = 0
        else:
            startBlockIdx = self._getBlockIndexWithTime(startTime)
            startBlockIdx = max(startBlockIdx-1, 0)
        if endTime is None:
            endBlockIdx = len(self._data)
        else:
            if endTime < 0:
                endTime += self._data[-1].endTime
            endBlockIdx = self._getBlockIndexWithTime(endTime, start=startBlockIdx)
            endBlockIdx = min(len(self._data), max(startBlockIdx+1, endBlockIdx+1))
            
        return startBlockIdx, endBlockIdx


    def getMax(self, startTime=None, endTime=None, display=False, iterator=iter):
        """ Get the event with the maximum value, optionally within a specified
            time range. For Channels, returns the maximum among all
            Subchannels.

            :keyword startTime: The starting time. Defaults to the start.
            :keyword endTime: The ending time. Defaults to the end.
            :keyword display: If `True`, the final 'display' transform (e.g.
                unit conversion) will be applied to the results.
            :return: The event with the maximum value.
        """
        maxs = self.arrayMinMeanMax(startTime, endTime, times=False,
                                    display=display, iterator=iterator)[2].max(axis=0)

        blockIdx = maxs.argmax()  # TODO: is this bug-free? double-check
        sampleIdxRange = self._data[blockIdx].indexRange
        blockData = self.arraySlice(*sampleIdxRange, display=display)
        subIdx = blockData[1:].max(axis=0).argmax()

        return blockData[:, subIdx]


    def getMin(self, startTime=None, endTime=None, display=False, iterator=iter):
        """ Get the event with the minimum value, optionally within a specified
            time range. For Channels, returns the minimum among all
            Subchannels.

            :keyword startTime: The starting time. Defaults to the start.
            :keyword endTime: The ending time. Defaults to the end.
            :keyword display: If `True`, the final 'display' transform (e.g.
                unit conversion) will be applied to the results.
            :return: The event with the minimum value.
        """
        if not self.hasMinMeanMax:
            self._computeMinMeanMax()

        mins = self.arrayMinMeanMax(startTime, endTime, times=False,
                                    display=display, iterator=iterator)[0].min(axis=0)

        blockIdx = mins.argmin()  # TODO: is this bug-free? double-check
        sampleIdxRange = self._data[blockIdx].indexRange
        blockData = self.arraySlice(*sampleIdxRange, display=display)
        subIdx = blockData[1:].min(axis=0).argmin()

        return blockData[:, subIdx]


    def _getBlockSampleTime(self, blockIdx=0):
        """ Get the time between samples within a given data block.
            
            :keyword blockIdx: The index of the block to measure. Times
                within the same block are expected to be consistent, but can
                possibly vary from block to block.
            :return: The sample rate, as samples per second
        """
        if len(self._data) == 0:
            # Channel has no events. Probably shouldn't happen.
            # TODO: Get the sample rate from another session?
            return -1
        
#         if blockIdx < 0:
#             blockIdx += len(self._data)
        
        # See if it's already been computed or provided in the recording
        block = self._data[blockIdx]
        if block.sampleTime is not None:
            return block.sampleTime
        
        startTime = block.startTime
        endTime = block.endTime

        if endTime is None or endTime == startTime:
            # No recorded end time, or a single-sample block.
            if len(self._data) == 1:
                # Only one block; can't compute from that!
                # TODO: Implement getting sample rate in case of single block?
                return -1
            elif blockIdx == len(self._data) - 1:
                # Last block; use previous.
                block.sampleTime = self._getBlockSampleTime(blockIdx-1)
                return block.sampleTime
            else:
                endTime = self._data[blockIdx+1].startTime
            block.endTime = endTime
        
        numSamples = block.getNumSamples(self.parent.parser)
        if numSamples <= 1:
            block.sampleTime = endTime - startTime
            return block.sampleTime

        block.sampleTime = (endTime - startTime) / (numSamples-1.0)
        
        return block.sampleTime


    def _getBlockSampleRate(self, blockIdx=0):
        """ Get the channel's sample rate. This is either supplied as part of
            the channel definition or calculated from the actual data and
            cached.
            
            :keyword blockIdx: The block to check. Optional, because in an
                ideal world, all blocks would be the same.
            :return: The sample rate, as samples per second (float)
        """
        
        if self._data[blockIdx].sampleRate is None:
            sampTime = self._getBlockSampleTime(blockIdx)
            if sampTime > 0:
                self._data[blockIdx].sampleRate = 1000000.0 / sampTime
            else:
                self._data[blockIdx].sampleRate = 0
        return self._data[blockIdx].sampleRate


    def getSampleTime(self, idx=None):
        """ Get the time between samples.
            
            :keyword idx: Because it is possible for sample rates to vary
                within a channel, an event index can be specified; the time
                between samples for that event and its siblings will be 
                returned.
            :return: The time between samples (us)
        """
        sr = self.parent.sampleRate
        if idx is None and sr is not None:
            return 1.0 / sr
        else:
            idx = 0
        return self._getBlockSampleTime(self._getBlockIndexWithIndex(idx))
    
    
    def getSampleRate(self, idx=None):
        """ Get the channel's sample rate. This is either supplied as part of
            the channel definition or calculated from the actual data and
            cached.
            
            :keyword idx: Because it is possible for sample rates to vary
                within a channel, an event index can be specified; the sample
                rate for that event and its siblings will be returned.
            :return: The sample rate, as samples per second (float)
        """
        sr = self.parent.sampleRate
        if idx is None and sr is not None:
            return sr
        else:
            idx = 0
        return self._getBlockSampleRate(self._getBlockIndexWithIndex(idx))
    

    def getValueAt(self, at, outOfRange=False, display=False):
        """ Retrieve the value at a specific time, interpolating between
            existing events.
            
            :todo: Optimize. This creates a bottleneck in the calibration.
            
            :param at: The time at which to take the sample.
            :keyword outOfRange: If `False`, times before the first sample
                or after the last will raise an `IndexError`. If `True`, the
                first or last time, respectively, is returned.
        """
        startIdx = self.getEventIndexBefore(at)
        if startIdx < 0:
            first = self.__getitem__(0, display=display)
            if first[0] == at:
                return first
            if outOfRange:
                return first
            raise IndexError("Specified time occurs before first event (%d)" % first[0])
        elif startIdx >= len(self) - 1:
            last = self.__getitem__(-1, display=display)
            if last[0] == at:
                return last
            if outOfRange:
                return last
            raise IndexError("Specified time occurs after last event (%d)" % last[0])
        
        startEvt = self.__getitem__(startIdx, display=display)
        endEvt = self.__getitem__(startIdx+1, display=display)
        relAt = at - startEvt[0]
        endTime = endEvt[0] - startEvt[0] + 0.0
        percent = relAt/endTime
        
        return (at,) + tuple(
            v1 + (percent * (v2-v1))
            for v1, v2 in zip(startEvt[1:], endEvt[1:])
        )
    

    def getMeanNear(self, t, outOfRange=False):
        """ Retrieve the mean value near a given time.
        """
        b = self._getBlockIndexWithTime(t)
        _, m = self._comboXform(t, self._getBlockRollingMean(b, force=True))
        if self.hasSubchannels:
            return m
        return m[self.subchannelId]


    def _computeMinMeanMax(self):
        """ Calculate the minimum, mean, and max for files without that data
            recorded. Not recommended for large data sets.
        """
        if self.hasMinMeanMax:
            return
        
        if self.hasSubchannels:
            parseBlock = self.parent.parseBlock
        else:
            parseBlock = self.parent.parent.parseBlock
        
        for block in self._data:
            try:
                if (block.min is None or block.mean is None or block.max is None):
                    vals = parseBlock(block)
                    block.min = vals.min(axis=-1)
                    block.mean = vals.mean(axis=-1)
                    block.max = vals.max(axis=-1)
            
                self.hasMinMeanMax = True
                
            except struct.error:
                logger.warning("_computeMinMeanMax struct error: %r" % (block.indexRange,))
                if __DEBUG__:
                    raise


    def iterResampledRange(self, startTime, stopTime, maxPoints, padding=0,
                           jitter=0, display=False):
        """ Retrieve the events occurring within a given interval,
            undersampled as to not exceed a given length (e.g. the size of
            the data viewer's screen width).
        
            :todo: Optimize iterResampledRange(); not very efficient,
                particularly not with single-sample blocks.
        """
        startIdx, stopIdx = self.getRangeIndices(startTime, stopTime)
        numPoints = (stopIdx - startIdx)
        startIdx = max(startIdx-padding, 0)
        stopIdx = min(stopIdx+padding, len(self))
        step = max(-int(-numPoints // maxPoints), 1)
        
        if jitter != 0:
            return self.iterJitterySlice(startIdx, stopIdx, step, jitter,
                                         display=display)
        return self.iterSlice(startIdx, stopIdx, step, display=display)


    def arrayResampledRange(self, startTime, stopTime, maxPoints, padding=0,
                            jitter=0, display=False):
        """ Retrieve the events occurring within a given interval,
            undersampled as to not exceed a given length (e.g. the size of
            the data viewer's screen width).

            :todo: Optimize iterResampledRange(); not very efficient,
                particularly not with single-sample blocks.
        """
        from math import ceil

        startIdx, stopIdx = self.getRangeIndices(startTime, stopTime)
        startIdx = max(startIdx-padding, 0)
        stopIdx = min(stopIdx+padding+1, len(self))
        step = max(int(ceil((stopIdx - startIdx) / maxPoints)), 1)

        if jitter != 0:
            return self.arrayJitterySlice(startIdx, stopIdx, step, jitter,
                                          display=display)
        return self.arraySlice(startIdx, stopIdx, step, display=display)


    def exportCsv(self, stream, start=None, stop=None, step=1, subchannels=True,
                  callback=None, callbackInterval=0.01, timeScalar=1,
                  raiseExceptions=False, dataFormat="%.6f", delimiter=", ",
                  useUtcTime=False, useIsoFormat=False, headers=False, 
                  removeMean=None, meanSpan=None, display=False,
                  noBivariates=False):
        """ Export events as CSV to a stream (e.g. a file).
        
            :param stream: The stream object to which to write CSV data.
            :keyword start: The first event index to export.
            :keyword stop: The last event index to export.
            :keyword step: The number of events between exported lines.
            :keyword subchannels: A sequence of individual subchannel numbers
                to export. Only applicable to objects with subchannels.
                `True` (default) exports them all.
            :keyword callback: A function (or function-like object) to notify
                as work is done. It should take four keyword arguments:
                `count` (the current line number), `total` (the total number
                of lines), `error` (an exception, if raised during the
                export), and `done` (will be `True` when the export is
                complete). If the callback object has a `cancelled`
                attribute that is `True`, the CSV export will be aborted.
                The default callback is `None` (nothing will be notified).
            :keyword callbackInterval: The frequency of update, as a
                normalized percent of the total lines to export.
            :keyword timeScalar: A scaling factor for the event times.
                The default is 1 (microseconds).
            :keyword raiseExceptions: 
            :keyword dataFormat: The number of decimal places to use for the
                data. This is the same format as used when formatting floats.
            :keyword useUtcTime: If `True`, times are written as the UTC
                timestamp. If `False`, times are relative to the recording.
            :keyword useIsoFormat: If `True`, the time column is written as
                the standard ISO date/time string. Only applies if `useUtcTime`
                is `True`.
            :keyword headers: If `True`, the first line of the CSV will contain
                the names of each column.
            :keyword removeMean: Overrides the EventArray's mean removal for the
                export.
            :keyword meanSpan: The span of the mean removal for the export. 
                -1 removes the total mean.
            :keyword display: If `True`, export using the EventArray's 'display'
                transform (e.g. unit conversion).
            :return: Tuple: The number of rows exported and the elapsed time.
        """
        noCallback = callback is None
        _self = self.copy()

        # Create a function for formatting the event time.        
        if useUtcTime and _self.session.utcStartTime:
            if useIsoFormat:
                timeFormatter = lambda x: datetime.utcfromtimestamp(x[0] * timeScalar + _self.session.utcStartTime).isoformat()
            else:
                timeFormatter = lambda x: dataFormat % (x[0] * timeScalar + _self.session.utcStartTime)
        else:
            timeFormatter = lambda x: dataFormat % (x[0] * timeScalar)
        
        # Create the function for formatting an entire row.
        if _self.hasSubchannels:
            if isinstance(subchannels, Iterable):
                fstr = '%s' + delimiter + delimiter.join([dataFormat] * len(subchannels))
                formatter = lambda x: fstr % ((timeFormatter(x),) +
                                              tuple(x[1+v] for v in subchannels))
                names = [_self.parent.subchannels[x].name for x in subchannels]
            else:
                fstr = '%s' + delimiter + delimiter.join([dataFormat] * len(_self.parent.types))
                formatter = lambda x: fstr % ((timeFormatter(x),) + tuple(x[1:]))
                names = [x.name for x in _self.parent.subchannels]
        else:
            fstr = "%%s%s%s" % (delimiter, dataFormat)
            formatter = lambda x: fstr % (timeFormatter(x), x[1:])
            names = [_self.parent.name]

        if removeMean is not None:
            _self.removeMean = _self.allowMeanRemoval and removeMean
        if meanSpan is not None:
            _self.rollingMeanSpan = meanSpan
        
        start, stop, step = slice(start, stop, step).indices(len(self))

        totalLines = len(range(start, stop, step))
        numChannels = len(names)
        totalSamples = totalLines * numChannels
        updateInt = int(totalLines * callbackInterval)
        
        t0 = datetime.now()
        if headers:
            stream.write('"Time"%s%s\n' % 
                         (delimiter, delimiter.join(['"%s"' % n for n in names])))
            
        num = 0
        try:
            for num, evt in enumerate(_self.iterSlice(start, stop, step, display=display)):
                stream.write("%s\n" % formatter(evt))
                if callback is not None:
                    if getattr(callback, 'cancelled', False):
                        callback(done=True)
                        break
                    if updateInt == 0 or num % updateInt == 0:
                        callback(num*numChannels, total=totalSamples)
            if callback is not None:
                callback(done=True)
        except Exception as e:
            if raiseExceptions:
                raise
            elif callback is not None:
                callback(error=e)

        return num+1, datetime.now() - t0


#===============================================================================
<<<<<<< HEAD
#
#===============================================================================

def retryUntilReturn(func, max_tries, delay=0, on_fail=(lambda: None),
                     default=None):
    """ Repeats a function call until a non-None value is returned, and
        returns that value.
    """
    for _ in range(max_tries):
        value = func()
        if value is not None:
            return value
        on_fail()
        sleep(delay)
    return default


class EventArray(EventList):
    """ A list-like object containing discrete time/value pairs. Data is 
        dynamically read from the underlying EBML file. 
    """

    def __init__(self, parentChannel, session=None, parentList=None):
        """ Constructor. This should almost always be done indirectly via
            the `getSession()` method of `Channel` and `SubChannel` objects.
        """
        super(EventArray, self).__init__(parentChannel, session, parentList)

        self._mean = None

        self._blockIndicesArray = np.array([], dtype=np.float64)
        self._blockTimesArray = np.array([], dtype=np.float64)

    #===========================================================================
    # New utility methods
    #===========================================================================

    def _makeBlockEventsFactory(self, display):
        """ Generates a function that makes numpy arrays of event data.
            The generated function is optimized to be run repeatedly in a loop.
        """

        # OPTIMIZATION: making local variables for faster access
        parent = self.parent
        session = self.session
        hasSubchannels = self.hasSubchannels
        if not hasSubchannels:
            subchannelId = parent.id
        _getBlockRollingMean = self._getBlockRollingMean
        removeMean = (self.allowMeanRemoval and self.removeMean
#                       and self.hasMinMeanMax
                      )

        if not self.useAllTransforms:
            xform = self._comboXform
        elif display:
            xform = self._displayXform or self._fullXform
        else:
            xform = self._fullXform

        def _makeBlockEvents(times, values, block, blockIdx):
            """ Creates a structured array of event data for a given set of
                event times and values. (Used in event iteration methods.)
            """

            values = retryUntilReturn(
                partial(xform.inplace, values, session=session,
                        noBivariates=self.noBivariates),
                max_tries=2, delay=0.001,
                on_fail=partial(logger.info,
                                "%s: bad transform @%s"
                                % (parent.name, times)),
            )

            # Note: _getBlockRollingMean returns None if removeMean==False
            if removeMean:
                offset = retryUntilReturn(
                    partial(_getBlockRollingMean, blockIdx),
                    max_tries=2, delay=0.001,
                    on_fail=partial(logger.info,
                                    "%s: bad offset (1) @%s"
                                    % (parent.name, block.startTime)),
                )
                offset = retryUntilReturn(
                    partial(xform.inplace, offset, session=session,
                            noBivariates=self.noBivariates),
                    max_tries=2, delay=0.001, default=(None, offset),
                    on_fail=partial(logger.info,
                                    "%s: bad offset (2) @%s"
                                    % (parent.name, block.startTime)),
                )

                if offset is not None:
                    values -= np.array(offset)[..., np.newaxis]
                else:
                    logger.info('%r event offset is None' % parent.name)

            if not hasSubchannels:
                values = values[[subchannelId]]

            return (times, values)

        return _makeBlockEvents

    #===========================================================================
    # Derived utility methods
    #===========================================================================

    def _getBlockIndexWithIndex(self, idx, start=0, stop=None):
        """ Get the index of a raw data block that contains the given event
            index.

            :param idx: The event index to find
            :keyword start: The first block index to search
            :keyword stop: The last block index to search
        """
        # TODO: profile & determine if this change is beneficial
        if len(self._blockIndicesArray) != len(self._blockIndices):
            self._blockIndicesArray = np.array(self._blockIndices)

        idxOffset = max(start, 1)
        return idxOffset-1 + np.searchsorted(
            self._blockIndicesArray[idxOffset:stop], idx, side='right'
        )


    def _getBlockIndexWithTime(self, t, start=0, stop=None):
        """ Get the index of a raw data block in which the given time occurs.

            :param t: The time to find
            :keyword start: The first block index to search
            :keyword stop: The last block index to search
        """
        # TODO: profile & determine if this change is beneficial
        if len(self._blockTimesArray) != len(self._blockTimes):
            self._blockTimesArray = np.array(self._blockTimes)

        idxOffset = max(start, 1)
        return idxOffset-1 + np.searchsorted(
            self._blockTimesArray[idxOffset:stop], t, side='right'
        )


    def _getBlockRollingMean(self, blockIdx, force=False):
        """ Get the mean of a block and its neighbors within a given time span.
            Note: Values are taken pre-calibration, and all subchannels are
            returned.
            
            :param blockIdx: The index of the block to check.
            :return: An array containing the mean values of each subchannel. 
        """
        if isinstance(blockIdx, Sequence):
            blockIdx = np.array(blockIdx)
        elif not isinstance(blockIdx, np.ndarray):
            return super(EventArray, self)._getBlockRollingMean(blockIdx, force)

        uniqueBlockIndices, blocksPerm = np.unique(blockIdx, return_inverse=True)

        uniqueBlockMeans = np.stack([
            super(EventArray, self)._getBlockRollingMean(idx, force)
            for idx in uniqueBlockIndices
        ], axis=-1)
        return uniqueBlockMeans[:, blocksPerm]


    #===========================================================================
    # Main API methods
    #===========================================================================

    def __getitem__(self, idx, display=False):
        """ Get a specific data point by index.

            :param idx: An integer index or a `slice`
            :return: For single results, a tuple containing (time, value).
                For multiple results, a structured array of (time, value)
                pairs.
        """
        # TODO: Cache this; a Channel's SubChannels will often be used together.
        if not self.useAllTransforms:
            xform = self._comboXform
        elif display:
            xform = self._displayXform or self._fullXform
        else:
            xform = self._fullXform

        if isinstance(idx, int):

            if idx >= len(self):
                raise IndexError("EventArray index out of range")

            if idx < 0:
                idx = max(0, len(self) + idx)

            blockIdx = self._getBlockIndexWithIndex(idx)
            subIdx = idx - self._getBlockIndexRange(blockIdx)[0]

            block = self._data[blockIdx]

            t = block.startTime + self._getBlockSampleTime(blockIdx)*subIdx
            val = self.parent.parseBlock(block, start=subIdx, end=subIdx+1)[:, 0]

            eventx = retryUntilReturn(
                partial(xform, t, val, session=self.session,
                        noBivariates=self.noBivariates),
                max_tries=2, delay=0.001,
                on_fail=partial(logger.info,
                                "%s: bad transform %r %r"
                                % (self.parent.name, t, val)),
            )
            if eventx is None:
                return None
            tx, valx = eventx

            m = self._getBlockRollingMean(blockIdx)
            if m is not None:
                _, mx = retryUntilReturn(
                    partial(xform, t, m, session=self.session,
                            noBivariates=self.noBivariates),
                    max_tries=2, delay=0.001,
                    on_fail=partial(logger.info,
                                    "%s: bad offset @%s"
                                    % (self.parent.name, t)),
                )
                valx -= np.array(mx)

            if not self.hasSubchannels:
                # Doesn't quite work; transform dataset attribute not set?
                return np.array([tx, valx[self.subchannelId]])
            else:
                return np.append([tx], valx)

        elif isinstance(idx, slice):
            # vvv Main difference from `EventList.__getitem__` vvv
            return self.arraySlice(idx)

        raise TypeError("EventArray indices must be integers or slices,"
                        " not %s (%r)" % (type(idx), idx))


    def itervalues(self, start=None, end=None, step=1, subchannels=True,
                   display=False):
        """ Iterate all values in the given index range (w/o times).

            :keyword start: The first index in the range, or a slice.
            :keyword end: The last index in the range. Not used if `start` is
                a slice.
            :keyword step: The step increment. Not used if `start` is a slice.
            :keyword subchannels: A list of subchannel IDs or Boolean. `True`
                will return all subchannels in native order.
            :keyword display: If `True`, the `EventArray` transform (i.e. the
                'display' transform) will be applied to the data.
            :return: an iterable of structured array value blocks in the
                specified index range.
        """
        # TODO: Optimize; times don't need to be computed since they aren't used
        iterBlockValues = (
            np.stack(values)
            for _, values in self._blockSlice(start, end, step, display)
        )
        if self.hasSubchannels and subchannels is not True:
            chIdx = np.asarray(subchannels)
            return (vals
                    for blockVals in iterBlockValues
                    for vals in blockVals[chIdx].T)
        else:
            return (vals
                    for blockVals in iterBlockValues
                    for vals in blockVals.T)


    def arrayValues(self, start=None, end=None, step=1, subchannels=True,
                    display=False):
        """ Get all values in the given index range (w/o times).

            :keyword start: The first index in the range, or a slice.
            :keyword end: The last index in the range. Not used if `start` is
                a slice.
            :keyword step: The step increment. Not used if `start` is a slice.
            :keyword subchannels: A list of subchannel IDs or Boolean. `True`
                will return all subchannels in native order.
            :keyword display: If `True`, the `EventArray` transform (i.e. the
                'display' transform) will be applied to the data.
            :return: a structured array of values in the specified index range.
        """
        # TODO: Optimize; times don't need to be computed since they aren't used
        # -> take directly from _blockSlice
        arrayEvents = self.arraySlice(start, end, step, display)

        if self.hasSubchannels and subchannels is not True:
            return arrayEvents[np.asarray(subchannels)+1]
        else:
            return arrayEvents[1:]


    def _blockSlice(self, start=None, end=None, step=1, display=False):
        """ Create an iterator producing events packed into numpy arrays for a
            range of indices.

            :keyword start: The first index in the range, or a slice.
            :keyword end: The last index in the range. Not used if `start` is
                a slice.
            :keyword step: The step increment. Not used if `start` is a slice.
            :keyword display: If `True`, the `EventArray` transform (i.e. the
                'display' transform) will be applied to the data.
            :return: an iterable of events in the specified index range.
        """
        # TODO: optimization: refactor calls of iterSlice() to pass slices?
        if not isinstance(start, slice):
            start = slice(start, end, step)
        start, end, step = start.indices(len(self))

        startBlockIdx = self._getBlockIndexWithIndex(start) if start > 0 else 0
        endBlockIdx = self._getBlockIndexWithIndex(end-1, start=startBlockIdx)

        blockStep = max(1, step / self._data[startBlockIdx].numSamples)
        numBlocks = int((endBlockIdx - startBlockIdx) / blockStep)+1

        subIdx = start - self._getBlockIndexRange(startBlockIdx)[0]
        endSubIdx = end - self._getBlockIndexRange(endBlockIdx)[0]

        # OPTIMIZATION: making local variables for faster access
        _data = self._data
        _getBlockSampleTime = self._getBlockSampleTime
        parent_parseBlock = self.parent.parseBlock
        makeBlockEvents = self._makeBlockEventsFactory(display)

        # in each block, the next subIdx is (step+subIdx)%numSamples
        for i in range(numBlocks):
            blockIdx = int(startBlockIdx + (i * blockStep))
            block = _data[blockIdx]
            sampleTime = _getBlockSampleTime(blockIdx)
            lastSubIdx = (endSubIdx if blockIdx == endBlockIdx
                          else block.numSamples)

            yield makeBlockEvents(
                times=(block.startTime
                       + sampleTime*np.arange(subIdx, lastSubIdx, step)),
                values=parent_parseBlock(block, subIdx, lastSubIdx, step),
                block=block, blockIdx=blockIdx,
            )

            subIdx = (lastSubIdx-1+step) % block.numSamples


    def iterSlice(self, start=None, end=None, step=1, display=False):
        """ Create an iterator producing events for a range of indices.

            :keyword start: The first index in the range, or a slice.
            :keyword end: The last index in the range. Not used if `start` is
                a slice.
            :keyword step: The step increment. Not used if `start` is a slice.
            :keyword display: If `True`, the `EventArray` transform (i.e. the
                'display' transform) will be applied to the data.
            :return: an iterable of events in the specified index range.
        """
        for times, values in self._blockSlice(start, end, step, display):
            blockEvents = np.append(times[np.newaxis], values, axis=0)
            for event in blockEvents.T:
                yield event


    def arraySlice(self, start=None, end=None, step=1, display=False):
        """ Create an array of events within a range of indices.

            :keyword start: The first index in the range, or a slice.
            :keyword end: The last index in the range. Not used if `start` is
                a slice.
            :keyword step: The step increment. Not used if `start` is a slice.
            :keyword display: If `True`, the `EventArray` transform (i.e. the
                'display' transform) will be applied to the data.
            :return: a structured array of events in the specified index range.
        """
        raw_slice = [
            [times[np.newaxis].T, values.T]
            for times, values in self._blockSlice(start, end, step, display)
        ]
        if not raw_slice:
            no_of_chs = (len(self.parent.types) if self.hasSubchannels else 1)
            return np.empty((no_of_chs+1, 0), dtype=np.float)

        return np.block(raw_slice).T


    def _blockJitterySlice(self, start=None, end=None, step=1, jitter=0.5,
                           display=False):
        """ Create an iterator producing events for a range of indices.

            :keyword start: The first index in the range, or a slice.
            :keyword end: The last index in the range. Not used if `start` is
                a slice.
            :keyword step: The step increment. Not used if `start` is a slice.
            :keyword jitter: The amount by which to vary the sample time, as a
                normalized percentage of the regular time between samples.
            :keyword display: If `True`, the `EventArray` transform (i.e. the
                'display' transform) will be applied to the data.
            :return: an iterable of events in the specified index range.
        """
        # TODO: optimization: refactor calls of iterJitterySlice() to pass slices?
        if not isinstance(start, slice):
            start = slice(start, end, step)
        start, end, step = start.indices(len(self))

        if jitter is True:
            jitter = 0.5
        scaledJitter = jitter * abs(step)

        startBlockIdx = self._getBlockIndexWithIndex(start) if start > 0 else 0
        endBlockIdx = self._getBlockIndexWithIndex(end-1, start=startBlockIdx)

        blockStep = max(1, step / self._data[startBlockIdx].numSamples)
        numBlocks = int((endBlockIdx - startBlockIdx) / blockStep)+1

        subIdx = start - self._getBlockIndexRange(startBlockIdx)[0]
        endSubIdx = end - self._getBlockIndexRange(endBlockIdx)[0]

        # OPTIMIZATION: making local variables for faster access
        _data = self._data
        _getBlockSampleTime = self._getBlockSampleTime
        parent_parseBlockByIndex = self.parent.parseBlockByIndex
        makeBlockEvents = self._makeBlockEventsFactory(display)

        # in each block, the next subIdx is (step+subIdx)%numSamples
        for i in range(numBlocks):
            blockIdx = int(startBlockIdx + (i * blockStep))
            block = _data[blockIdx]
            sampleTime = _getBlockSampleTime(blockIdx)
            lastSubIdx = (endSubIdx if blockIdx == endBlockIdx
                          else block.numSamples)

            indices = np.arange(subIdx, lastSubIdx, step)
            if scaledJitter > 0.5:
                indices[1:-1] += np.rint(
                    scaledJitter * np.random.uniform(-1, 1, max(0, len(indices)-2))
                ).astype(indices.dtype)

            yield makeBlockEvents(
                times=(block.startTime + sampleTime * indices),
                values=parent_parseBlockByIndex(block, indices),
                block=block, blockIdx=blockIdx,
            )

            subIdx = (lastSubIdx-1+step) % block.numSamples


    def iterJitterySlice(self, start=None, end=None, step=1, jitter=0.5,
                         display=False):
        """ Create an iterator producing events for a range of indices.

            :keyword start: The first index in the range, or a slice.
            :keyword end: The last index in the range. Not used if `start` is
                a slice.
            :keyword step: The step increment. Not used if `start` is a slice.
            :keyword jitter: The amount by which to vary the sample time, as a
                normalized percentage of the regular time between samples.
            :keyword display: If `True`, the `EventArray` transform (i.e. the
                'display' transform) will be applied to the data.
            :return: an iterable of events in the specified index range.
        """
        self._computeMinMeanMax()
        
        for times, values in self._blockJitterySlice(start, end, step, jitter,
                                                     display):
            blockEvents = np.append(times[np.newaxis], values, axis=0)
            for event in blockEvents.T:
                yield event


    def arrayJitterySlice(self, start=None, end=None, step=1, jitter=0.5,
                          display=False):
        """ Create an array of events within a range of indices.

            :keyword start: The first index in the range, or a slice.
            :keyword end: The last index in the range. Not used if `start` is
                a slice.
            :keyword step: The step increment. Not used if `start` is a slice.
            :keyword jitter: The amount by which to vary the sample time, as a
                normalized percentage of the regular time between samples.
            :keyword display: If `True`, the `EventArray` transform (i.e. the
                'display' transform) will be applied to the data.
            :return: a structured array of events in the specified index range.
        """
        self._computeMinMeanMax()
        
        raw_slice = [
            [times[np.newaxis].T, values.T]
            for times, values in self._blockJitterySlice(
                start, end, step, jitter, display
            )
        ]
        if not raw_slice:
            no_of_chs = (len(self.parent.types) if self.hasSubchannels else 1)
            return np.empty((no_of_chs+1, 0), dtype=np.float)

        return np.block(raw_slice).T


    # EventList implementation suffices -> no overload required
    # def iterRange(self, startTime=None, endTime=None, step=1, display=False):

    def arrayRange(self, startTime=None, endTime=None, step=1, display=False):
        """ Get a set of data occurring in a given time interval.

            :keyword startTime: The first time (in microseconds by default),
                `None` to start at the beginning of the session.
            :keyword endTime: The second time, or `None` to use the end of
                the session.
            :return: a structured array of events in the specified time
                interval.
        """
        self._computeMinMeanMax()
        startIdx, endIdx = self.getRangeIndices(startTime, endTime)
        return self.arraySlice(startIdx, endIdx, step, display=display)


    def getRange(self, startTime=None, endTime=None, display=False):
        """ Get a set of data occurring in a given time interval. (Currently
            an alias of `arrayRange`.)

            :keyword startTime: The first time (in microseconds by default),
                `None` to start at the beginning of the session.
            :keyword endTime: The second time, or `None` to use the end of
                the session.
            :return: a collection of events in the specified time interval.
        """
        return self.arrayRange(startTime, endTime, display=display)

    '''
    TODO: revisit overloading iterMinMeanMax for efficiency
    def iterMinMeanMax(self, startTime=None, endTime=None, padding=0,
                       times=True, display=False):
        """ Get the minimum, mean, and maximum values for blocks within a
            specified interval.

            :todo: Remember what `padding` was for, and either implement or
                remove it completely. Related to plotting; see `plots`.

            :keyword startTime: The first time (in microseconds by default),
                `None` to start at the beginning of the session.
            :keyword endTime: The second time, or `None` to use the end of
                the session.
            :keyword times: If `True` (default), the results include the
                block's starting time.
            :keyword display: If `True`, the final 'display' transform (e.g.
                unit conversion) will be applied to the results.
            :return: An iterator producing sets of three events (min, mean,
                and max, respectively).
        """
        if not self.hasMinMeanMax:
            self._computeMinMeanMax()

        startBlockIdx, endBlockIdx = self._getBlockRange(startTime, endTime)

        # OPTIMIZATION: Local variables for things used in inner loops
        hasSubchannels = self.hasSubchannels
        session = self.session
        removeMean = self.removeMean and self.allowMeanRemoval
        _getBlockRollingMean = self._getBlockRollingMean
        if not hasSubchannels:
            parent_id = self.subchannelId

        if self.useAllTransforms:
            xform = self._fullXform
            if display:
                xform = self._displayXform or xform
        else:
            xform = self._comboXform

        for block in self._data[startBlockIdx:endBlockIdx]:
            # NOTE: Without this, a file in which some blocks don't have
            # min/mean/max will fail. Should not happen, though.
#             if block.minMeanMax is None:
#                 continue

            t = block.startTime
            if removeMean:
                # HACK: Multithreaded loading can (very rarely) fail at start.
                # The problem is almost instantly resolved, though. Find root cause.
                offset = retryUntilReturn(
                    partial(_getBlockRollingMean, block.blockIndex),
                    max_tries=10, delay=0.01
                )
            else:
                offset = _getBlockRollingMean(block.blockIndex)

            if offset is not None:
                _, mx = retryUntilReturn(
                    partial(xform, t, offset, session,
                            noBivariates=self.noBivariates),
                    max_tries=2, delay=0.005, default=(t, offset)
                )
                offset = np.array(mx)

            values = np.stack((block.min, block.mean, block.max)).T
            tx, values = retryUntilReturn(
                partial(xform, t, values, session,
                        noBivariates=self.noBivariates),
                max_tries=2, delay=0.005, default=(t, values)
            )
            values = np.array(values).T
            if offset is not None:
                values -= offset
            # ^ shape -> (min/mean/max, channels)

            # Transformation has negative coefficient for inverted z-axis data
            # -> need to sort mins/maxes to compensate
            values.sort(axis=0)

            if not hasSubchannels:
                values = values[:, [parent_id]]

            if times:
                tx = np.broadcast_to(tx, (values.shape[0], 1))
                yield np.concatenate((tx, values), axis=-1)
            else:
                yield values
    '''

    def arrayMinMeanMax(self, startTime=None, endTime=None, padding=0,
                        times=True, display=False, iterator=iter):
        """ Get the minimum, mean, and maximum values for blocks within a
            specified interval.

            :todo: Remember what `padding` was for, and either implement or
                remove it completely. Related to plotting; see `plots`.

            :keyword startTime: The first time (in microseconds by default),
                `None` to start at the beginning of the session.
            :keyword endTime: The second time, or `None` to use the end of
                the session.
            :keyword times: If `True` (default), the results include the
                block's starting time.
            :keyword display: If `True`, the final 'display' transform (e.g.
                unit conversion) will be applied to the results.
            :return: A structured array of data block statistics (min, mean,
                and max, respectively).
        """

        return np.moveaxis([i for i in iterator(self.iterMinMeanMax(
            startTime, endTime, padding, times, display
        ))], 0, -1)


    def getMinMeanMax(self, startTime=None, endTime=None, padding=0,
                      times=True, display=False, iterator=iter):
        """ Get the minimum, mean, and maximum values for blocks within a
            specified interval. (Currently an alias of `arrayMinMeanMax`.)

            :todo: Remember what `padding` was for, and either implement or
                remove it completely. Related to plotting; see `plots`.

            :keyword startTime: The first time (in microseconds by default),
                `None` to start at the beginning of the session.
            :keyword endTime: The second time, or `None` to use the end of
                the session.
            :keyword times: If `True` (default), the results include the
                block's starting time.
            :keyword display: If `True`, the final 'display' transform (e.g.
                unit conversion) will be applied to the results.
            :return: A structured array of data block statistics (min, mean,
                and max, respectively).
        """
        return self.arrayMinMeanMax(startTime, endTime, padding, times,
                                    display, iterator)


    def getRangeMinMeanMax(self, startTime=None, endTime=None, subchannel=None,
                           display=False, iterator=iter):
        """ Get the single minimum, mean, and maximum value for blocks within a
            specified interval. Note: Using this with a parent channel without
            specifying a subchannel number can produce meaningless data if the
            channels use different units or are on different scales.

            :keyword startTime: The first time (in microseconds by default),
                `None` to start at the beginning of the session.
            :keyword endTime: The second time, or `None` to use the end of
                the session.
            :keyword subchannel: The subchannel ID to retrieve, if the
                EventArray's parent has subchannels.
            :keyword display: If `True`, the final 'display' transform (e.g.
                unit conversion) will be applied to the results.
            :return: A namedtuple of aggregated event statistics (min, mean,
                and max, respectively).
        """
        stats = self.arrayMinMeanMax(startTime, endTime, times=False,
                                     display=display, iterator=iterator)

        if stats.size == 0:
            return None
        if self.hasSubchannels and subchannel is not None:
            return (
                stats[0, subchannel].min(),
                np.median(stats[1, subchannel]),
                stats[2, subchannel].max(),
            )
        else:
            return (
                stats[0].min(),
                np.mean(np.median(stats[1], axis=-1)),
                stats[2].max(),
            )


    def getMax(self, startTime=None, endTime=None, display=False, iterator=iter):
        """ Get the event with the maximum value, optionally within a specified
            time range. For Channels, returns the maximum among all
            Subchannels.

            :keyword startTime: The starting time. Defaults to the start.
            :keyword endTime: The ending time. Defaults to the end.
            :keyword display: If `True`, the final 'display' transform (e.g.
                unit conversion) will be applied to the results.
            :return: The event with the maximum value.
        """
        maxs = self.arrayMinMeanMax(startTime, endTime, times=False,
                                    display=display, iterator=iterator)[2].max(axis=0)

        blockIdx = maxs.argmax()  # TODO: is this bug-free? double-check
        sampleIdxRange = self._data[blockIdx].indexRange
        blockData = self.arraySlice(*sampleIdxRange, display=display)
        subIdx = blockData[1:].max(axis=0).argmax()

        return blockData[:, subIdx]


    def getMin(self, startTime=None, endTime=None, display=False, iterator=iter):
        """ Get the event with the minimum value, optionally within a specified
            time range. For Channels, returns the minimum among all
            Subchannels.

            :keyword startTime: The starting time. Defaults to the start.
            :keyword endTime: The ending time. Defaults to the end.
            :keyword display: If `True`, the final 'display' transform (e.g.
                unit conversion) will be applied to the results.
            :return: The event with the minimum value.
        """
        if not self.hasMinMeanMax:
            self._computeMinMeanMax()

        mins = self.arrayMinMeanMax(startTime, endTime, times=False,
                                    display=display, iterator=iterator)[0].min(axis=0)

        blockIdx = mins.argmin()  # TODO: is this bug-free? double-check
        sampleIdxRange = self._data[blockIdx].indexRange
        blockData = self.arraySlice(*sampleIdxRange, display=display)
        subIdx = blockData[1:].min(axis=0).argmin()

        return blockData[:, subIdx]


    def getMean(self, startTime=None, endTime=None, display=False, iterator=iter):
        """ Get the mean value of all events, optionally within a specified
            time range. For Channels, returns the minimum among all
            Subchannels.

            :keyword startTime: The starting time. Defaults to the start.
            :keyword endTime: The ending time. Defaults to the end.
            :keyword display: If `True`, the final 'display' transform (e.g.
                unit conversion) will be applied to the results.
            :return: The event with the minimum value.
        """
        if not self.hasMinMeanMax:
            self._computeMinMeanMax()

        if startTime is None and endTime is None:
            if self._mean is not None:
                return self._mean

        means = self.arrayMinMeanMax(startTime, endTime, times=False,
                                     display=display, iterator=iterator)[1]
        mean = np.sum([d.numSamples*mean for d, mean in zip(self._data, means[0])])/np.sum(d.numSamples for d in self._data)

        if startTime is None and endTime is None:
            self._mean = mean

        return mean


    def getMeanNear(self, t, outOfRange=False):
        """ Retrieve the mean value near a given time.
        """
        b = self._getBlockIndexWithTime(t)
        _, m = self._comboXform(t, self._getBlockRollingMean(b, force=True))
        if self.hasSubchannels:
            return m
        return m[self.subchannelId]


    def _computeMinMeanMax(self):
        """ Calculate the minimum, mean, and max for files without that data
            recorded. Not recommended for large data sets.
        """
        if self.hasMinMeanMax:
            return
        
        if self.hasSubchannels:
            parseBlock = self.parent.parseBlock
        else:
            parseBlock = self.parent.parent.parseBlock
        
        for block in self._data:
            try:
                if (block.min is None or block.mean is None or block.max is None):
                    vals = parseBlock(block)
                    block.min = vals.min(axis=-1)
                    block.mean = vals.mean(axis=-1)
                    block.max = vals.max(axis=-1)
            
                self.hasMinMeanMax = True
                
            except struct.error:
                logger.warning("_computeMinMeanMax struct error: %r" % (block.indexRange,))
                if __DEBUG__:
                    raise


    # EventList implementation suffices -> no overload required
    # def iterResampledRange(self, startTime, stopTime, maxPoints, padding=0,
    #                        jitter=0, display=False):


    def arrayResampledRange(self, startTime, stopTime, maxPoints, padding=0,
                            jitter=0, display=False):
        """ Retrieve the events occurring within a given interval,
            undersampled as to not exceed a given length (e.g. the size of
            the data viewer's screen width).

            :todo: Optimize iterResampledRange(); not very efficient,
                particularly not with single-sample blocks.
        """
        from math import ceil

        startIdx, stopIdx = self.getRangeIndices(startTime, stopTime)
        startIdx = max(startIdx-padding, 0)
        stopIdx = min(stopIdx+padding+1, len(self))
        step = max(int(ceil((stopIdx - startIdx) / maxPoints)), 1)

        if jitter != 0:
            return self.arrayJitterySlice(startIdx, stopIdx, step, jitter,
                                          display=display)
        return self.arraySlice(startIdx, stopIdx, step, display=display)


#===============================================================================
=======
>>>>>>> 077ae0e3
# 
#===============================================================================


class Plot(Transformable):
    """ A processed set of sensor data. These are typically the final form of
        the data. Transforms applied are intended to be for display purposes
        (e.g. converting data in foot-pounds to pascals).
    """
    
    def __init__(self, source, plotId, name=None, transform=None, units=None,
                 attributes=None):
        self.source = source
        self.id = plotId
        self.session = source.session
        self.dataset = source.dataset
        self.name = source.path() if name is None else name
        self.units = source.units if units is None else units
        self.attributes = attributes
        self.setTransform(transform, update=False)
    
    
    def __len__(self):
        return len(self.source)
    
    
    def __getitem__(self, idx):
        result = self.source[idx]
        if isinstance(result, tuple):
            return self._transform(result, self.session)
        return [self._transform(evt, self.session) for evt in result]
    
    
    def __iter__(self):
        # Note: self._transform is used here instead of self._mapTransform;
        # itertools.imap(None, x) works differently than map(None,x)!
        return map(self._transform, self.source)
            
            
    def getEventIndexBefore(self, t):
        """
        """
        return self.source.getEventIndexBefore(t)
    
    
    def getEventIndexNear(self, t):
        """
        """
        return self.source.getEventIndexNear(t)


    def getRange(self, startTime, endTime):
        return [self._mapTransform(x) for x in self.source.getRange(startTime, endTime)]
    
    
    def getSampleRate(self, idx=0):
        return self.source.getSampleRate(idx)
    
    def getSampleTime(self, idx=0):
        return self.source.getSampleTime(idx)
    
    
    def getValueAt(self, at):
        return self._transform(self.source.getValueAt(at))
    
    
    def iterRange(self, startTime, endTime):
        # Note: self._transform is used here instead of self._mapTransform;
        # itertools.imap(None, x) works differently than map(None,x)!
        return map(self._transform, self.source.iterRange(startTime, endTime))
    
    
    def iterSlice(self, start=None, end=None, step=1):
        # Note: self._transform is used here instead of self._mapTransform;
        # itertools.imap(None, x) works differently than map(None,x)!
        return map(self._transform, self.source.iterSlice(start, end, step))
    

#===============================================================================
# 
#===============================================================================

class WarningRange(object):
    """ An object for indicating when a set of events goes outside of a given
        range. Originally created for flagging periods of extreme temperatures
        that will affect accelerometer readings.
        
        For efficiency, the source data should have relatively few samples
        (e.g. a low sample rate).
    """
    
    def __repr__(self):
        return "<%s %d (%s < %s < %s) at 0x%08x>" % (self.__class__.__name__, 
               self.id, self.low, self.source.name, self.high, id(self))


    @property
    def displayName(self):
        """ A nice, human-readable description of this warning range, for use
            with user interfaces.
        """
        if self._displayName is None:
            try:
                units = self.source.units[1]
                if self.low is None:
                    s = "above %r%s" % (self.high, units)
                elif self.high is None:
                    s = "below %r%s" % (self.low, units)
                else:
                    s = "outside range %r%s to %r%s" % (self.low, units, 
                                                        self.high, units)
                self._displayName = "%s %s" % (self.source.displayName, s)
            except TypeError:
                pass
        return self._displayName
    
    
    def __init__(self, dataset, warningId=None, channelId=None, 
                 subchannelId=None, low=None, high=None, attributes=None):
        """ Constructor.
        """
        self.dataset = dataset
        self.id = warningId
        self.channelId = channelId
        self.subchannelId = subchannelId
        self.high = high
        self.low = low
        self.attributes = attributes
        
        self._sessions = {}
        try:
            self.source = dataset.channels[channelId][subchannelId]
        except (KeyError, IndexError):
            if warningId is not None:
                wid = "0x%02X" % warningId
            else:
                wid = "with no ID"
            logger.warning("WarningRange %s references a non-existent "
                           "subchannel: %s.%s" % (wid, channelId, subchannelId))
            self.source = None
        
        if low is None:
            self.valid = lambda x: x < high
        elif high is None:
            self.valid = lambda x: x > low
        else:
            self.valid = lambda x: x > low and x < high
        
        self._displayName = None
        
        
    def __eq__(self, other):
        if other is self:
            return True
        elif not isinstance(other, self.__class__):
            return False
        else:
            return self.dataset == other.dataset \
               and self.id == other.id \
               and self.channelId == other.channelId \
               and self.subchannelId == other.subchannelId \
               and self.high == other.high \
               and self.low == other.low \
               and self.attributes == other.attributes \
               and self._sessions == other._sessions
    
    
    def getSessionSource(self, sessionId=None):
        """ 
        """
        try:
            return self._sessions[sessionId]
        except KeyError:
            s = self.source.getSession(sessionId)
            self._sessions[sessionId] = s
            return s
        
    
    def getRange(self, start=None, end=None, sessionId=None, iterator=iter):
        """ Retrieve the invalid periods within a given range of events.
            
            :return: A list of invalid periods' [start, end] times.
        """
        if self.source is None:
            return []
        
        source = self.getSessionSource(sessionId)

        if start is None:
            start = source[0][0]
        if end is None:
            end = source[-1][0]
            
        result = []
        v = self.getValueAt(start, source=source)
        if v is None:
            return result
        
        outOfRange =  v[-1] is not True

        if outOfRange:
            result = [[start, start]]
        
        for event in iterator(source.iterRange(start, end)):
            t = event[0]
            if self.valid(event[1:]):
                if outOfRange:
                    result[-1][1] = t
                    outOfRange = False
            else:
                if not outOfRange:
                    result.append([t, t])
                    outOfRange = True
        
        # Close out any open invalid range
        if outOfRange:
            result[-1][1] = -1  # end
        
        return result
    
    
    def getValueAt(self, at, sessionId=None, source=None):
        """ Retrieve the value at a specific time. 
        """
        if self.source is None:
            return at, True
        
        source = self.getSessionSource(sessionId) if source is None else source
        t = min(max(source[0][0], at), source[-1][0])
        val = source.getValueAt(t, outOfRange=True)
        return at, self.valid(val[-1])


#===============================================================================
# 
#===============================================================================

# HACK to work around the fact that the `register` method doesn't show up
# in `dir()`, which creates an error display in PyLint/PyDev/etc. 
getattr(Iterable, 'register')(EventArray)
getattr(Iterable, 'register')(WarningRange)<|MERGE_RESOLUTION|>--- conflicted
+++ resolved
@@ -2696,852 +2696,6 @@
 
 
 #===============================================================================
-<<<<<<< HEAD
-#
-#===============================================================================
-
-def retryUntilReturn(func, max_tries, delay=0, on_fail=(lambda: None),
-                     default=None):
-    """ Repeats a function call until a non-None value is returned, and
-        returns that value.
-    """
-    for _ in range(max_tries):
-        value = func()
-        if value is not None:
-            return value
-        on_fail()
-        sleep(delay)
-    return default
-
-
-class EventArray(EventList):
-    """ A list-like object containing discrete time/value pairs. Data is 
-        dynamically read from the underlying EBML file. 
-    """
-
-    def __init__(self, parentChannel, session=None, parentList=None):
-        """ Constructor. This should almost always be done indirectly via
-            the `getSession()` method of `Channel` and `SubChannel` objects.
-        """
-        super(EventArray, self).__init__(parentChannel, session, parentList)
-
-        self._mean = None
-
-        self._blockIndicesArray = np.array([], dtype=np.float64)
-        self._blockTimesArray = np.array([], dtype=np.float64)
-
-    #===========================================================================
-    # New utility methods
-    #===========================================================================
-
-    def _makeBlockEventsFactory(self, display):
-        """ Generates a function that makes numpy arrays of event data.
-            The generated function is optimized to be run repeatedly in a loop.
-        """
-
-        # OPTIMIZATION: making local variables for faster access
-        parent = self.parent
-        session = self.session
-        hasSubchannels = self.hasSubchannels
-        if not hasSubchannels:
-            subchannelId = parent.id
-        _getBlockRollingMean = self._getBlockRollingMean
-        removeMean = (self.allowMeanRemoval and self.removeMean
-#                       and self.hasMinMeanMax
-                      )
-
-        if not self.useAllTransforms:
-            xform = self._comboXform
-        elif display:
-            xform = self._displayXform or self._fullXform
-        else:
-            xform = self._fullXform
-
-        def _makeBlockEvents(times, values, block, blockIdx):
-            """ Creates a structured array of event data for a given set of
-                event times and values. (Used in event iteration methods.)
-            """
-
-            values = retryUntilReturn(
-                partial(xform.inplace, values, session=session,
-                        noBivariates=self.noBivariates),
-                max_tries=2, delay=0.001,
-                on_fail=partial(logger.info,
-                                "%s: bad transform @%s"
-                                % (parent.name, times)),
-            )
-
-            # Note: _getBlockRollingMean returns None if removeMean==False
-            if removeMean:
-                offset = retryUntilReturn(
-                    partial(_getBlockRollingMean, blockIdx),
-                    max_tries=2, delay=0.001,
-                    on_fail=partial(logger.info,
-                                    "%s: bad offset (1) @%s"
-                                    % (parent.name, block.startTime)),
-                )
-                offset = retryUntilReturn(
-                    partial(xform.inplace, offset, session=session,
-                            noBivariates=self.noBivariates),
-                    max_tries=2, delay=0.001, default=(None, offset),
-                    on_fail=partial(logger.info,
-                                    "%s: bad offset (2) @%s"
-                                    % (parent.name, block.startTime)),
-                )
-
-                if offset is not None:
-                    values -= np.array(offset)[..., np.newaxis]
-                else:
-                    logger.info('%r event offset is None' % parent.name)
-
-            if not hasSubchannels:
-                values = values[[subchannelId]]
-
-            return (times, values)
-
-        return _makeBlockEvents
-
-    #===========================================================================
-    # Derived utility methods
-    #===========================================================================
-
-    def _getBlockIndexWithIndex(self, idx, start=0, stop=None):
-        """ Get the index of a raw data block that contains the given event
-            index.
-
-            :param idx: The event index to find
-            :keyword start: The first block index to search
-            :keyword stop: The last block index to search
-        """
-        # TODO: profile & determine if this change is beneficial
-        if len(self._blockIndicesArray) != len(self._blockIndices):
-            self._blockIndicesArray = np.array(self._blockIndices)
-
-        idxOffset = max(start, 1)
-        return idxOffset-1 + np.searchsorted(
-            self._blockIndicesArray[idxOffset:stop], idx, side='right'
-        )
-
-
-    def _getBlockIndexWithTime(self, t, start=0, stop=None):
-        """ Get the index of a raw data block in which the given time occurs.
-
-            :param t: The time to find
-            :keyword start: The first block index to search
-            :keyword stop: The last block index to search
-        """
-        # TODO: profile & determine if this change is beneficial
-        if len(self._blockTimesArray) != len(self._blockTimes):
-            self._blockTimesArray = np.array(self._blockTimes)
-
-        idxOffset = max(start, 1)
-        return idxOffset-1 + np.searchsorted(
-            self._blockTimesArray[idxOffset:stop], t, side='right'
-        )
-
-
-    def _getBlockRollingMean(self, blockIdx, force=False):
-        """ Get the mean of a block and its neighbors within a given time span.
-            Note: Values are taken pre-calibration, and all subchannels are
-            returned.
-            
-            :param blockIdx: The index of the block to check.
-            :return: An array containing the mean values of each subchannel. 
-        """
-        if isinstance(blockIdx, Sequence):
-            blockIdx = np.array(blockIdx)
-        elif not isinstance(blockIdx, np.ndarray):
-            return super(EventArray, self)._getBlockRollingMean(blockIdx, force)
-
-        uniqueBlockIndices, blocksPerm = np.unique(blockIdx, return_inverse=True)
-
-        uniqueBlockMeans = np.stack([
-            super(EventArray, self)._getBlockRollingMean(idx, force)
-            for idx in uniqueBlockIndices
-        ], axis=-1)
-        return uniqueBlockMeans[:, blocksPerm]
-
-
-    #===========================================================================
-    # Main API methods
-    #===========================================================================
-
-    def __getitem__(self, idx, display=False):
-        """ Get a specific data point by index.
-
-            :param idx: An integer index or a `slice`
-            :return: For single results, a tuple containing (time, value).
-                For multiple results, a structured array of (time, value)
-                pairs.
-        """
-        # TODO: Cache this; a Channel's SubChannels will often be used together.
-        if not self.useAllTransforms:
-            xform = self._comboXform
-        elif display:
-            xform = self._displayXform or self._fullXform
-        else:
-            xform = self._fullXform
-
-        if isinstance(idx, int):
-
-            if idx >= len(self):
-                raise IndexError("EventArray index out of range")
-
-            if idx < 0:
-                idx = max(0, len(self) + idx)
-
-            blockIdx = self._getBlockIndexWithIndex(idx)
-            subIdx = idx - self._getBlockIndexRange(blockIdx)[0]
-
-            block = self._data[blockIdx]
-
-            t = block.startTime + self._getBlockSampleTime(blockIdx)*subIdx
-            val = self.parent.parseBlock(block, start=subIdx, end=subIdx+1)[:, 0]
-
-            eventx = retryUntilReturn(
-                partial(xform, t, val, session=self.session,
-                        noBivariates=self.noBivariates),
-                max_tries=2, delay=0.001,
-                on_fail=partial(logger.info,
-                                "%s: bad transform %r %r"
-                                % (self.parent.name, t, val)),
-            )
-            if eventx is None:
-                return None
-            tx, valx = eventx
-
-            m = self._getBlockRollingMean(blockIdx)
-            if m is not None:
-                _, mx = retryUntilReturn(
-                    partial(xform, t, m, session=self.session,
-                            noBivariates=self.noBivariates),
-                    max_tries=2, delay=0.001,
-                    on_fail=partial(logger.info,
-                                    "%s: bad offset @%s"
-                                    % (self.parent.name, t)),
-                )
-                valx -= np.array(mx)
-
-            if not self.hasSubchannels:
-                # Doesn't quite work; transform dataset attribute not set?
-                return np.array([tx, valx[self.subchannelId]])
-            else:
-                return np.append([tx], valx)
-
-        elif isinstance(idx, slice):
-            # vvv Main difference from `EventList.__getitem__` vvv
-            return self.arraySlice(idx)
-
-        raise TypeError("EventArray indices must be integers or slices,"
-                        " not %s (%r)" % (type(idx), idx))
-
-
-    def itervalues(self, start=None, end=None, step=1, subchannels=True,
-                   display=False):
-        """ Iterate all values in the given index range (w/o times).
-
-            :keyword start: The first index in the range, or a slice.
-            :keyword end: The last index in the range. Not used if `start` is
-                a slice.
-            :keyword step: The step increment. Not used if `start` is a slice.
-            :keyword subchannels: A list of subchannel IDs or Boolean. `True`
-                will return all subchannels in native order.
-            :keyword display: If `True`, the `EventArray` transform (i.e. the
-                'display' transform) will be applied to the data.
-            :return: an iterable of structured array value blocks in the
-                specified index range.
-        """
-        # TODO: Optimize; times don't need to be computed since they aren't used
-        iterBlockValues = (
-            np.stack(values)
-            for _, values in self._blockSlice(start, end, step, display)
-        )
-        if self.hasSubchannels and subchannels is not True:
-            chIdx = np.asarray(subchannels)
-            return (vals
-                    for blockVals in iterBlockValues
-                    for vals in blockVals[chIdx].T)
-        else:
-            return (vals
-                    for blockVals in iterBlockValues
-                    for vals in blockVals.T)
-
-
-    def arrayValues(self, start=None, end=None, step=1, subchannels=True,
-                    display=False):
-        """ Get all values in the given index range (w/o times).
-
-            :keyword start: The first index in the range, or a slice.
-            :keyword end: The last index in the range. Not used if `start` is
-                a slice.
-            :keyword step: The step increment. Not used if `start` is a slice.
-            :keyword subchannels: A list of subchannel IDs or Boolean. `True`
-                will return all subchannels in native order.
-            :keyword display: If `True`, the `EventArray` transform (i.e. the
-                'display' transform) will be applied to the data.
-            :return: a structured array of values in the specified index range.
-        """
-        # TODO: Optimize; times don't need to be computed since they aren't used
-        # -> take directly from _blockSlice
-        arrayEvents = self.arraySlice(start, end, step, display)
-
-        if self.hasSubchannels and subchannels is not True:
-            return arrayEvents[np.asarray(subchannels)+1]
-        else:
-            return arrayEvents[1:]
-
-
-    def _blockSlice(self, start=None, end=None, step=1, display=False):
-        """ Create an iterator producing events packed into numpy arrays for a
-            range of indices.
-
-            :keyword start: The first index in the range, or a slice.
-            :keyword end: The last index in the range. Not used if `start` is
-                a slice.
-            :keyword step: The step increment. Not used if `start` is a slice.
-            :keyword display: If `True`, the `EventArray` transform (i.e. the
-                'display' transform) will be applied to the data.
-            :return: an iterable of events in the specified index range.
-        """
-        # TODO: optimization: refactor calls of iterSlice() to pass slices?
-        if not isinstance(start, slice):
-            start = slice(start, end, step)
-        start, end, step = start.indices(len(self))
-
-        startBlockIdx = self._getBlockIndexWithIndex(start) if start > 0 else 0
-        endBlockIdx = self._getBlockIndexWithIndex(end-1, start=startBlockIdx)
-
-        blockStep = max(1, step / self._data[startBlockIdx].numSamples)
-        numBlocks = int((endBlockIdx - startBlockIdx) / blockStep)+1
-
-        subIdx = start - self._getBlockIndexRange(startBlockIdx)[0]
-        endSubIdx = end - self._getBlockIndexRange(endBlockIdx)[0]
-
-        # OPTIMIZATION: making local variables for faster access
-        _data = self._data
-        _getBlockSampleTime = self._getBlockSampleTime
-        parent_parseBlock = self.parent.parseBlock
-        makeBlockEvents = self._makeBlockEventsFactory(display)
-
-        # in each block, the next subIdx is (step+subIdx)%numSamples
-        for i in range(numBlocks):
-            blockIdx = int(startBlockIdx + (i * blockStep))
-            block = _data[blockIdx]
-            sampleTime = _getBlockSampleTime(blockIdx)
-            lastSubIdx = (endSubIdx if blockIdx == endBlockIdx
-                          else block.numSamples)
-
-            yield makeBlockEvents(
-                times=(block.startTime
-                       + sampleTime*np.arange(subIdx, lastSubIdx, step)),
-                values=parent_parseBlock(block, subIdx, lastSubIdx, step),
-                block=block, blockIdx=blockIdx,
-            )
-
-            subIdx = (lastSubIdx-1+step) % block.numSamples
-
-
-    def iterSlice(self, start=None, end=None, step=1, display=False):
-        """ Create an iterator producing events for a range of indices.
-
-            :keyword start: The first index in the range, or a slice.
-            :keyword end: The last index in the range. Not used if `start` is
-                a slice.
-            :keyword step: The step increment. Not used if `start` is a slice.
-            :keyword display: If `True`, the `EventArray` transform (i.e. the
-                'display' transform) will be applied to the data.
-            :return: an iterable of events in the specified index range.
-        """
-        for times, values in self._blockSlice(start, end, step, display):
-            blockEvents = np.append(times[np.newaxis], values, axis=0)
-            for event in blockEvents.T:
-                yield event
-
-
-    def arraySlice(self, start=None, end=None, step=1, display=False):
-        """ Create an array of events within a range of indices.
-
-            :keyword start: The first index in the range, or a slice.
-            :keyword end: The last index in the range. Not used if `start` is
-                a slice.
-            :keyword step: The step increment. Not used if `start` is a slice.
-            :keyword display: If `True`, the `EventArray` transform (i.e. the
-                'display' transform) will be applied to the data.
-            :return: a structured array of events in the specified index range.
-        """
-        raw_slice = [
-            [times[np.newaxis].T, values.T]
-            for times, values in self._blockSlice(start, end, step, display)
-        ]
-        if not raw_slice:
-            no_of_chs = (len(self.parent.types) if self.hasSubchannels else 1)
-            return np.empty((no_of_chs+1, 0), dtype=np.float)
-
-        return np.block(raw_slice).T
-
-
-    def _blockJitterySlice(self, start=None, end=None, step=1, jitter=0.5,
-                           display=False):
-        """ Create an iterator producing events for a range of indices.
-
-            :keyword start: The first index in the range, or a slice.
-            :keyword end: The last index in the range. Not used if `start` is
-                a slice.
-            :keyword step: The step increment. Not used if `start` is a slice.
-            :keyword jitter: The amount by which to vary the sample time, as a
-                normalized percentage of the regular time between samples.
-            :keyword display: If `True`, the `EventArray` transform (i.e. the
-                'display' transform) will be applied to the data.
-            :return: an iterable of events in the specified index range.
-        """
-        # TODO: optimization: refactor calls of iterJitterySlice() to pass slices?
-        if not isinstance(start, slice):
-            start = slice(start, end, step)
-        start, end, step = start.indices(len(self))
-
-        if jitter is True:
-            jitter = 0.5
-        scaledJitter = jitter * abs(step)
-
-        startBlockIdx = self._getBlockIndexWithIndex(start) if start > 0 else 0
-        endBlockIdx = self._getBlockIndexWithIndex(end-1, start=startBlockIdx)
-
-        blockStep = max(1, step / self._data[startBlockIdx].numSamples)
-        numBlocks = int((endBlockIdx - startBlockIdx) / blockStep)+1
-
-        subIdx = start - self._getBlockIndexRange(startBlockIdx)[0]
-        endSubIdx = end - self._getBlockIndexRange(endBlockIdx)[0]
-
-        # OPTIMIZATION: making local variables for faster access
-        _data = self._data
-        _getBlockSampleTime = self._getBlockSampleTime
-        parent_parseBlockByIndex = self.parent.parseBlockByIndex
-        makeBlockEvents = self._makeBlockEventsFactory(display)
-
-        # in each block, the next subIdx is (step+subIdx)%numSamples
-        for i in range(numBlocks):
-            blockIdx = int(startBlockIdx + (i * blockStep))
-            block = _data[blockIdx]
-            sampleTime = _getBlockSampleTime(blockIdx)
-            lastSubIdx = (endSubIdx if blockIdx == endBlockIdx
-                          else block.numSamples)
-
-            indices = np.arange(subIdx, lastSubIdx, step)
-            if scaledJitter > 0.5:
-                indices[1:-1] += np.rint(
-                    scaledJitter * np.random.uniform(-1, 1, max(0, len(indices)-2))
-                ).astype(indices.dtype)
-
-            yield makeBlockEvents(
-                times=(block.startTime + sampleTime * indices),
-                values=parent_parseBlockByIndex(block, indices),
-                block=block, blockIdx=blockIdx,
-            )
-
-            subIdx = (lastSubIdx-1+step) % block.numSamples
-
-
-    def iterJitterySlice(self, start=None, end=None, step=1, jitter=0.5,
-                         display=False):
-        """ Create an iterator producing events for a range of indices.
-
-            :keyword start: The first index in the range, or a slice.
-            :keyword end: The last index in the range. Not used if `start` is
-                a slice.
-            :keyword step: The step increment. Not used if `start` is a slice.
-            :keyword jitter: The amount by which to vary the sample time, as a
-                normalized percentage of the regular time between samples.
-            :keyword display: If `True`, the `EventArray` transform (i.e. the
-                'display' transform) will be applied to the data.
-            :return: an iterable of events in the specified index range.
-        """
-        self._computeMinMeanMax()
-        
-        for times, values in self._blockJitterySlice(start, end, step, jitter,
-                                                     display):
-            blockEvents = np.append(times[np.newaxis], values, axis=0)
-            for event in blockEvents.T:
-                yield event
-
-
-    def arrayJitterySlice(self, start=None, end=None, step=1, jitter=0.5,
-                          display=False):
-        """ Create an array of events within a range of indices.
-
-            :keyword start: The first index in the range, or a slice.
-            :keyword end: The last index in the range. Not used if `start` is
-                a slice.
-            :keyword step: The step increment. Not used if `start` is a slice.
-            :keyword jitter: The amount by which to vary the sample time, as a
-                normalized percentage of the regular time between samples.
-            :keyword display: If `True`, the `EventArray` transform (i.e. the
-                'display' transform) will be applied to the data.
-            :return: a structured array of events in the specified index range.
-        """
-        self._computeMinMeanMax()
-        
-        raw_slice = [
-            [times[np.newaxis].T, values.T]
-            for times, values in self._blockJitterySlice(
-                start, end, step, jitter, display
-            )
-        ]
-        if not raw_slice:
-            no_of_chs = (len(self.parent.types) if self.hasSubchannels else 1)
-            return np.empty((no_of_chs+1, 0), dtype=np.float)
-
-        return np.block(raw_slice).T
-
-
-    # EventList implementation suffices -> no overload required
-    # def iterRange(self, startTime=None, endTime=None, step=1, display=False):
-
-    def arrayRange(self, startTime=None, endTime=None, step=1, display=False):
-        """ Get a set of data occurring in a given time interval.
-
-            :keyword startTime: The first time (in microseconds by default),
-                `None` to start at the beginning of the session.
-            :keyword endTime: The second time, or `None` to use the end of
-                the session.
-            :return: a structured array of events in the specified time
-                interval.
-        """
-        self._computeMinMeanMax()
-        startIdx, endIdx = self.getRangeIndices(startTime, endTime)
-        return self.arraySlice(startIdx, endIdx, step, display=display)
-
-
-    def getRange(self, startTime=None, endTime=None, display=False):
-        """ Get a set of data occurring in a given time interval. (Currently
-            an alias of `arrayRange`.)
-
-            :keyword startTime: The first time (in microseconds by default),
-                `None` to start at the beginning of the session.
-            :keyword endTime: The second time, or `None` to use the end of
-                the session.
-            :return: a collection of events in the specified time interval.
-        """
-        return self.arrayRange(startTime, endTime, display=display)
-
-    '''
-    TODO: revisit overloading iterMinMeanMax for efficiency
-    def iterMinMeanMax(self, startTime=None, endTime=None, padding=0,
-                       times=True, display=False):
-        """ Get the minimum, mean, and maximum values for blocks within a
-            specified interval.
-
-            :todo: Remember what `padding` was for, and either implement or
-                remove it completely. Related to plotting; see `plots`.
-
-            :keyword startTime: The first time (in microseconds by default),
-                `None` to start at the beginning of the session.
-            :keyword endTime: The second time, or `None` to use the end of
-                the session.
-            :keyword times: If `True` (default), the results include the
-                block's starting time.
-            :keyword display: If `True`, the final 'display' transform (e.g.
-                unit conversion) will be applied to the results.
-            :return: An iterator producing sets of three events (min, mean,
-                and max, respectively).
-        """
-        if not self.hasMinMeanMax:
-            self._computeMinMeanMax()
-
-        startBlockIdx, endBlockIdx = self._getBlockRange(startTime, endTime)
-
-        # OPTIMIZATION: Local variables for things used in inner loops
-        hasSubchannels = self.hasSubchannels
-        session = self.session
-        removeMean = self.removeMean and self.allowMeanRemoval
-        _getBlockRollingMean = self._getBlockRollingMean
-        if not hasSubchannels:
-            parent_id = self.subchannelId
-
-        if self.useAllTransforms:
-            xform = self._fullXform
-            if display:
-                xform = self._displayXform or xform
-        else:
-            xform = self._comboXform
-
-        for block in self._data[startBlockIdx:endBlockIdx]:
-            # NOTE: Without this, a file in which some blocks don't have
-            # min/mean/max will fail. Should not happen, though.
-#             if block.minMeanMax is None:
-#                 continue
-
-            t = block.startTime
-            if removeMean:
-                # HACK: Multithreaded loading can (very rarely) fail at start.
-                # The problem is almost instantly resolved, though. Find root cause.
-                offset = retryUntilReturn(
-                    partial(_getBlockRollingMean, block.blockIndex),
-                    max_tries=10, delay=0.01
-                )
-            else:
-                offset = _getBlockRollingMean(block.blockIndex)
-
-            if offset is not None:
-                _, mx = retryUntilReturn(
-                    partial(xform, t, offset, session,
-                            noBivariates=self.noBivariates),
-                    max_tries=2, delay=0.005, default=(t, offset)
-                )
-                offset = np.array(mx)
-
-            values = np.stack((block.min, block.mean, block.max)).T
-            tx, values = retryUntilReturn(
-                partial(xform, t, values, session,
-                        noBivariates=self.noBivariates),
-                max_tries=2, delay=0.005, default=(t, values)
-            )
-            values = np.array(values).T
-            if offset is not None:
-                values -= offset
-            # ^ shape -> (min/mean/max, channels)
-
-            # Transformation has negative coefficient for inverted z-axis data
-            # -> need to sort mins/maxes to compensate
-            values.sort(axis=0)
-
-            if not hasSubchannels:
-                values = values[:, [parent_id]]
-
-            if times:
-                tx = np.broadcast_to(tx, (values.shape[0], 1))
-                yield np.concatenate((tx, values), axis=-1)
-            else:
-                yield values
-    '''
-
-    def arrayMinMeanMax(self, startTime=None, endTime=None, padding=0,
-                        times=True, display=False, iterator=iter):
-        """ Get the minimum, mean, and maximum values for blocks within a
-            specified interval.
-
-            :todo: Remember what `padding` was for, and either implement or
-                remove it completely. Related to plotting; see `plots`.
-
-            :keyword startTime: The first time (in microseconds by default),
-                `None` to start at the beginning of the session.
-            :keyword endTime: The second time, or `None` to use the end of
-                the session.
-            :keyword times: If `True` (default), the results include the
-                block's starting time.
-            :keyword display: If `True`, the final 'display' transform (e.g.
-                unit conversion) will be applied to the results.
-            :return: A structured array of data block statistics (min, mean,
-                and max, respectively).
-        """
-
-        return np.moveaxis([i for i in iterator(self.iterMinMeanMax(
-            startTime, endTime, padding, times, display
-        ))], 0, -1)
-
-
-    def getMinMeanMax(self, startTime=None, endTime=None, padding=0,
-                      times=True, display=False, iterator=iter):
-        """ Get the minimum, mean, and maximum values for blocks within a
-            specified interval. (Currently an alias of `arrayMinMeanMax`.)
-
-            :todo: Remember what `padding` was for, and either implement or
-                remove it completely. Related to plotting; see `plots`.
-
-            :keyword startTime: The first time (in microseconds by default),
-                `None` to start at the beginning of the session.
-            :keyword endTime: The second time, or `None` to use the end of
-                the session.
-            :keyword times: If `True` (default), the results include the
-                block's starting time.
-            :keyword display: If `True`, the final 'display' transform (e.g.
-                unit conversion) will be applied to the results.
-            :return: A structured array of data block statistics (min, mean,
-                and max, respectively).
-        """
-        return self.arrayMinMeanMax(startTime, endTime, padding, times,
-                                    display, iterator)
-
-
-    def getRangeMinMeanMax(self, startTime=None, endTime=None, subchannel=None,
-                           display=False, iterator=iter):
-        """ Get the single minimum, mean, and maximum value for blocks within a
-            specified interval. Note: Using this with a parent channel without
-            specifying a subchannel number can produce meaningless data if the
-            channels use different units or are on different scales.
-
-            :keyword startTime: The first time (in microseconds by default),
-                `None` to start at the beginning of the session.
-            :keyword endTime: The second time, or `None` to use the end of
-                the session.
-            :keyword subchannel: The subchannel ID to retrieve, if the
-                EventArray's parent has subchannels.
-            :keyword display: If `True`, the final 'display' transform (e.g.
-                unit conversion) will be applied to the results.
-            :return: A namedtuple of aggregated event statistics (min, mean,
-                and max, respectively).
-        """
-        stats = self.arrayMinMeanMax(startTime, endTime, times=False,
-                                     display=display, iterator=iterator)
-
-        if stats.size == 0:
-            return None
-        if self.hasSubchannels and subchannel is not None:
-            return (
-                stats[0, subchannel].min(),
-                np.median(stats[1, subchannel]),
-                stats[2, subchannel].max(),
-            )
-        else:
-            return (
-                stats[0].min(),
-                np.mean(np.median(stats[1], axis=-1)),
-                stats[2].max(),
-            )
-
-
-    def getMax(self, startTime=None, endTime=None, display=False, iterator=iter):
-        """ Get the event with the maximum value, optionally within a specified
-            time range. For Channels, returns the maximum among all
-            Subchannels.
-
-            :keyword startTime: The starting time. Defaults to the start.
-            :keyword endTime: The ending time. Defaults to the end.
-            :keyword display: If `True`, the final 'display' transform (e.g.
-                unit conversion) will be applied to the results.
-            :return: The event with the maximum value.
-        """
-        maxs = self.arrayMinMeanMax(startTime, endTime, times=False,
-                                    display=display, iterator=iterator)[2].max(axis=0)
-
-        blockIdx = maxs.argmax()  # TODO: is this bug-free? double-check
-        sampleIdxRange = self._data[blockIdx].indexRange
-        blockData = self.arraySlice(*sampleIdxRange, display=display)
-        subIdx = blockData[1:].max(axis=0).argmax()
-
-        return blockData[:, subIdx]
-
-
-    def getMin(self, startTime=None, endTime=None, display=False, iterator=iter):
-        """ Get the event with the minimum value, optionally within a specified
-            time range. For Channels, returns the minimum among all
-            Subchannels.
-
-            :keyword startTime: The starting time. Defaults to the start.
-            :keyword endTime: The ending time. Defaults to the end.
-            :keyword display: If `True`, the final 'display' transform (e.g.
-                unit conversion) will be applied to the results.
-            :return: The event with the minimum value.
-        """
-        if not self.hasMinMeanMax:
-            self._computeMinMeanMax()
-
-        mins = self.arrayMinMeanMax(startTime, endTime, times=False,
-                                    display=display, iterator=iterator)[0].min(axis=0)
-
-        blockIdx = mins.argmin()  # TODO: is this bug-free? double-check
-        sampleIdxRange = self._data[blockIdx].indexRange
-        blockData = self.arraySlice(*sampleIdxRange, display=display)
-        subIdx = blockData[1:].min(axis=0).argmin()
-
-        return blockData[:, subIdx]
-
-
-    def getMean(self, startTime=None, endTime=None, display=False, iterator=iter):
-        """ Get the mean value of all events, optionally within a specified
-            time range. For Channels, returns the minimum among all
-            Subchannels.
-
-            :keyword startTime: The starting time. Defaults to the start.
-            :keyword endTime: The ending time. Defaults to the end.
-            :keyword display: If `True`, the final 'display' transform (e.g.
-                unit conversion) will be applied to the results.
-            :return: The event with the minimum value.
-        """
-        if not self.hasMinMeanMax:
-            self._computeMinMeanMax()
-
-        if startTime is None and endTime is None:
-            if self._mean is not None:
-                return self._mean
-
-        means = self.arrayMinMeanMax(startTime, endTime, times=False,
-                                     display=display, iterator=iterator)[1]
-        mean = np.sum([d.numSamples*mean for d, mean in zip(self._data, means[0])])/np.sum(d.numSamples for d in self._data)
-
-        if startTime is None and endTime is None:
-            self._mean = mean
-
-        return mean
-
-
-    def getMeanNear(self, t, outOfRange=False):
-        """ Retrieve the mean value near a given time.
-        """
-        b = self._getBlockIndexWithTime(t)
-        _, m = self._comboXform(t, self._getBlockRollingMean(b, force=True))
-        if self.hasSubchannels:
-            return m
-        return m[self.subchannelId]
-
-
-    def _computeMinMeanMax(self):
-        """ Calculate the minimum, mean, and max for files without that data
-            recorded. Not recommended for large data sets.
-        """
-        if self.hasMinMeanMax:
-            return
-        
-        if self.hasSubchannels:
-            parseBlock = self.parent.parseBlock
-        else:
-            parseBlock = self.parent.parent.parseBlock
-        
-        for block in self._data:
-            try:
-                if (block.min is None or block.mean is None or block.max is None):
-                    vals = parseBlock(block)
-                    block.min = vals.min(axis=-1)
-                    block.mean = vals.mean(axis=-1)
-                    block.max = vals.max(axis=-1)
-            
-                self.hasMinMeanMax = True
-                
-            except struct.error:
-                logger.warning("_computeMinMeanMax struct error: %r" % (block.indexRange,))
-                if __DEBUG__:
-                    raise
-
-
-    # EventList implementation suffices -> no overload required
-    # def iterResampledRange(self, startTime, stopTime, maxPoints, padding=0,
-    #                        jitter=0, display=False):
-
-
-    def arrayResampledRange(self, startTime, stopTime, maxPoints, padding=0,
-                            jitter=0, display=False):
-        """ Retrieve the events occurring within a given interval,
-            undersampled as to not exceed a given length (e.g. the size of
-            the data viewer's screen width).
-
-            :todo: Optimize iterResampledRange(); not very efficient,
-                particularly not with single-sample blocks.
-        """
-        from math import ceil
-
-        startIdx, stopIdx = self.getRangeIndices(startTime, stopTime)
-        startIdx = max(startIdx-padding, 0)
-        stopIdx = min(stopIdx+padding+1, len(self))
-        step = max(int(ceil((stopIdx - startIdx) / maxPoints)), 1)
-
-        if jitter != 0:
-            return self.arrayJitterySlice(startIdx, stopIdx, step, jitter,
-                                          display=display)
-        return self.arraySlice(startIdx, stopIdx, step, display=display)
-
-
-#===============================================================================
-=======
->>>>>>> 077ae0e3
 # 
 #===============================================================================
 
