"""
Utility functions for doing low-level, general-purpose EBML reading and writing.
"""

from collections import Counter
from io import IOBase
import logging
import os.path
from pathlib import Path
import sys

from ebmlite import loadSchema

<<<<<<< HEAD
from .importer import filterTime, openFile
=======
from .dataset import Dataset
from .importer import openFile
>>>>>>> de183858

# ==============================================================================
#
# ==============================================================================

logger = logging.getLogger('idelib')


# ==============================================================================
#
# ==============================================================================

def verify(data, schema=None):
    """ Basic sanity-check of data validity. If the data is bad an exception
        will be raised. The specific exception varies depending on the problem
        in the data.

        :keyword schema: The full module name of the EBML schema.
        :return: `True`. Any problems will raise exceptions.
    """
    if schema is None:
        schema = loadSchema('mide_ide.xml')
    return schema.verify(data)


# ==============================================================================
#
# ==============================================================================

def extractTime(doc, out, startTime=0, endTime=None, channels=None,
                updater=None):
    """ Efficiently extract data within a certain interval from an IDE file.
        Note that due to the way data is stored in an IDE, the exported
        interval will be slightly wider than the specified start and end
        times; this ensures the data is copied verbatim and without loss.

        :param doc: A loaded `Dataset` or the name of an IDE file.
        :param out: A filename or stream to which to save the extracted data.
        :param startTime: The start of the extraction range, relative to the
            recording's start.
        :param endTime: The end of the extraction range, relative to the
            recording's end.
        :param channels: A list of channel IDs to specifically export. If
            `None`, all channels will be exported. Note excluded channels will
            still appear in the new IDE's `channels` dictionary, but the file
            will contain no data for them.
        :param updater: A function (or function-like object) to notify as
            work is done. It should take four keyword arguments: `count` (the
            current line number), `total` (the total number of samples), `error`
            (an unexpected exception, if raised during the import), and `done`
            (will be `True` when the split is complete). If the updater object
            has a `cancelled` attribute that is `True`, the import will be
            aborted. The default callback is `None` (nothing will be notified).
        :return: The total number of bytes written, and total number of
            ChannelDataBlock elements copied.
    """
    if isinstance(doc, (str, Path)):
        doc = openFile(doc)

    if endTime is None:
        endTime = float('infinity')

    copiedBytes = 0

    # Updater stuff
    totalElements = len(doc.ebmldoc)  # TODO: Change this, so the EBML document doesn't get crawled to count elements. Use file size and `tell()`?
    increment = int(totalElements / 20)

    if isinstance(out, (str, Path)):
        fs = open(out, 'wb')
    elif isinstance(out, IOBase) or hasattr(out, 'seek'):
        fs = out
    else:
        raise TypeError("unsupported type for output; expected filename "
                        "or stream, got {} ".format(type(out)))

    try:
        for n, el in enumerate(filterTime(doc, startTime, endTime, channels=channels), 1):
            if updater:
                if updater.cancelled:
                    break

                if n % increment == 0:
                    updater(count=n, total=totalElements)

            if el is not None:
                data = el.getRaw()
                fs.write(data)
                copiedBytes += len(data)

    except (StopIteration, KeyboardInterrupt):
        pass

    finally:
        if isinstance(out, (str, Path)):
            fs.close()

    if updater:
        updater(done=True)

<<<<<<< HEAD
    return copiedBytes
=======
    return copiedBytes, sum(channelsWritten.values())


# ==============================================================================
#
# ==============================================================================

CHUNK_SIZE = 512 * 1024  # Size of chunks when looking for last sync
SYNC = b'\xfa\x84ZZZZ'  # The raw EBML of a Sync element


def _getSize(stream):
    """
    Get the length of a stream from its data.

    :param stream: A file stream or file-like object (must implement `tell()`
        and `seek()`).
    :returns: The total length of the file.
    """
    if not (hasattr(stream, 'seek') and hasattr(stream, 'tell')):
        raise TypeError('Cannot get size of non-stream {}'.format(type(stream)))

    # If it's a real file, no problem!
    if hasattr(stream, 'name'):
        if os.path.isfile(stream.name):
            return os.path.getsize(stream.name)

    originalPos = stream.tell()

    # Grab chunks until less is read than requested.
    thisRead = CHUNK_SIZE
    while thisRead == CHUNK_SIZE:
        thisRead = len(stream.read(CHUNK_SIZE))

    eof = stream.tell()
    stream.seek(originalPos)
    return eof


def _getLastSync(stream, length=None):
    """
    Retrieve the offset of the last `Sync` element with data after it in
    an IDE.

    :param stream: A file stream or file-like object (must implement `tell()`
        and `seek()`).
    :param length: The length of the file, if already known. The length
        will be calculated if `None`.
    :return: The offset of the last EBML `Sync` element in the file
    """

    if not (hasattr(stream, 'seek') and hasattr(stream, 'tell')):
        raise TypeError("IDE file had bad stream type ({})".format(type(stream)))

    originalPos = stream.tell()
    offset = length or _getSize(stream)

    while True:
        offset = max(0, offset - CHUNK_SIZE)
        stream.seek(offset)
        chunk = stream.read(CHUNK_SIZE + len(SYNC))
        sync_idx = chunk.find(SYNC)
        if sync_idx > -1:
            # Make sure there's data after it by checking for ChannelDataBlock
            # IDs. This is somewhat brittle, since the IDs are 1 byte, but it
            # is not likely for anything but a ChannelDataBlock would have the
            # IDs for ChannelDataBlock and ChannelIDRef in order. Even if
            # they are in the payload, it still implies a ChannelDataBlock.
            block_idx = chunk.find(b'\xa1', sync_idx)
            if -1 < block_idx < chunk.rfind(b'\xb0', block_idx):
                offset += sync_idx
                break
        if offset <= 0:
            break

    stream.seek(originalPos)
    return max(offset, 0)


def _getBlockTime(doc, el):
    """
    Internal utility function to quickly get the ID and start and end times
    of an IDE `ChannelDataBlock`. Works directly with the EBML.

    :param doc: The opened IDE `idelib.dataset.Dataset`
    :param el: The `ChannelDataBlock EBML element to process
    :return: A tuple containing channel ID, start time, and end time.
    """
    start = end = None
    chId = blockStart = blockEnd = None
    for subEl in el:
        if subEl.name == "ChannelIDRef":
            chId = subEl.value
        elif subEl.name == "StartTimeCodeAbs":
            blockStart = subEl.value
        elif subEl.name == "EndTimeCodeAbs":
            blockEnd = subEl.value

    # TODO: Modulus correction, if still needed (i.e., very old files)
    blockEnd = blockEnd or blockStart
    scalar = doc._parsers['ChannelDataBlock'].timeScalars.get(chId, 1)
    if blockStart is not None:
        # logger.warning("getLength: {} missing <EndTimeCodeAbs> subelement, skipping.".format(el))
        start = blockStart // (1.0 / scalar)
    if blockEnd is not None:
        # logger.warning("getLength: {} missing <EndTimeCodeAbs> subelement, skipping.".format(el))
        end = blockEnd // (1.0 / scalar)

    return chId, start, end


def _getLength(doc):
    """
    Retrieve the start and end times of an `idelib.dataset.Dataset` (e.g. an
    open/imported IDE file). Used by `getLength()`.

    :param doc: The opened IDE file
    :return: The timestamps of the first and last samples in the file, in
        microseconds, relative to the start of the recording.
    """
    start = float('infinity')
    end = 0

    # Get starting time, reading several blocks since different channels
    # may not be in chronological order.
    count = 0
    for el in doc.ebmldoc:
        if el.name != "ChannelDataBlock":
            continue
        _chId, blockStart, _blockEnd = _getBlockTime(doc, el)
        start = min(blockStart, start) if blockStart is not None else blockStart

        count += 1
        if count > 10:  # Note: number is somewhat arbitrary
            break

    # Get ending time by jumping to a Sync near the end and reading blocks
    # from there to the end of file.
    stream = doc.ebmldoc.stream

    # Use the cached EBML document size if the IDE was already fully imported,
    # otherwise use `None` so `_getLastSync()` will calculate it (faster than
    # getting uncached `soc.ebmldoc.size`)
    streamLength = None if doc.loading else doc.ebmldoc.size
    stream.seek(_getLastSync(stream, streamLength))
    temp_ebml = doc.ebmldoc.schema.load(stream)

    for el in temp_ebml:
        if el.name != "ChannelDataBlock":
            continue

        _chId, _blockStart, blockEnd = _getBlockTime(doc, el)
        if blockEnd:
            end = max(blockEnd, end)

    return start, end


def getLength(doc):
    """
    Efficiently retrieve the start and end times of an IDE file, without it
    having to be fully imported.

    :param doc: The IDE filename, an `idelib.dataset.Dataset`, or stream
        containing IDE data.
    :return: The timestamps of the first and last samples in the file, in
        microseconds, relative to the start of the recording.
    """
    # This really just wraps `_getLength()` in order to handle different
    # source `doc` types
    if isinstance(doc, str):
        with open(doc, 'rb') as f:
            return _getLength(openFile(f))
    elif isinstance(doc, Dataset):
        return _getLength(doc)
    elif isinstance(doc, IOBase):
        return _getLength(openFile(doc))

    raise TypeError("getLength() needs a filename, stream, or Dataset; got {}".format(type(doc)))


# ==============================================================================
#
# ==============================================================================


def getExitCondition(recording):
    """ Get the ``ExitCond`` Attribute from the end of a recording, if present.
        The result will be an integer:

        * 1: Button press
        * 2: USB connection
        * 3: Recording time limit reached
        * 4: Low battery
        * 5: File size limit reached
        * 128: I/O error (can occur if disk is full or 4GB FAT32 size limit
          reached.

    :param recording: The IDE filename, an `idelib.dataset.Dataset`, an
        `ebmlite.core.Dataset`, or stream containing IDE data.
    """
    result = None

    if hasattr(recording, 'filename'):
        # A `Dataset` or `ebmlite.Document`
        recording = recording.filename

    if isinstance(recording, str):
        with open(recording, "rb") as fs:
            return getExitCondition(fs)

    if not (hasattr(recording, 'seek') and hasattr(recording, 'tell')):
        raise TypeError("IDE file had bad stream type ({})".format(type(recording)))

    offset = recording.tell()

    recording.seek(_getSize(recording) - CHUNK_SIZE)
    data = recording.read()
    try:
        # Seek out the exit condition Attribute by the
        # string of its name, then offset to where the
        # data is expected to be.
        idx = data.index(b"ExitCond") + 11
        if idx <= len(data):
            result = data[idx]
    except (IOError, IndexError, ValueError) as e:
        logger.warning(e)

    recording.seek(offset)
    return result
>>>>>>> de183858
<|MERGE_RESOLUTION|>--- conflicted
+++ resolved
@@ -2,21 +2,15 @@
 Utility functions for doing low-level, general-purpose EBML reading and writing.
 """
 
-from collections import Counter
 from io import IOBase
 import logging
 import os.path
 from pathlib import Path
-import sys
 
 from ebmlite import loadSchema
 
-<<<<<<< HEAD
 from .importer import filterTime, openFile
-=======
 from .dataset import Dataset
-from .importer import openFile
->>>>>>> de183858
 
 # ==============================================================================
 #
@@ -117,10 +111,7 @@
     if updater:
         updater(done=True)
 
-<<<<<<< HEAD
     return copiedBytes
-=======
-    return copiedBytes, sum(channelsWritten.values())
 
 
 # ==============================================================================
@@ -349,5 +340,4 @@
         logger.warning(e)
 
     recording.seek(offset)
-    return result
->>>>>>> de183858
+    return result