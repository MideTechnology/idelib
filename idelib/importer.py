"""

"""

from collections import Counter
from datetime import datetime
import os.path
import sys
from time import time as time_time
from time import sleep
import warnings

import struct
try:
    import tqdm.auto
except ModuleNotFoundError:
    tqdm = None

from . import transforms
from .dataset import Dataset
from . import parsers


#===============================================================================
# 
#===============================================================================

# from dataset import __DEBUG__

import logging
logger = logging.getLogger('idelib')
logging.basicConfig(format="%(asctime)s %(levelname)s: %(message)s")


#===============================================================================
# Defaults
#===============================================================================

# from parsers import AccelerometerParser

# Legacy hard-coded sensor/channel mapping. Used when importing files recorded 
# on SSX running old firmware, which does not contain self-description data.
DEFAULTS = {
    "sensors": {
        0x00: {"name": "832M1 Accelerometer"},
        0x01: {"name": "MPL3115 Temperature/Pressure"}
    },
    
    "channels": {
            0x00: {"name": "Accelerometer XYZ",
    #                 "parser": struct.Struct("<HHH"), 
    #                 "transform": 0, #calibration.AccelTransform(),
                    "parser": struct.Struct("<HHH"),
                    "transform": 0,
                    "subchannels":{0: {"name": "Accelerometer Z", 
                                       "axisName": "Z",
                                       "units":('Acceleration','g'),
                                       "displayRange": (-100.0,100.0),
                                       "transform": 3,
                                       "warningId": [0],
                                       "sensorId": 0,
                                     },
                                  1: {"name": "Accelerometer Y", 
                                      "axisName": "Y",
                                      "units":('Acceleration','g'),
                                      "displayRange": (-100.0,100.0),
                                      "transform": 2,
                                      "warningId": [0],
                                      "sensorId": 0,
                                      },
                                  2: {"name": "Accelerometer X", 
                                      "axisName": "X",
                                      "units":('Acceleration','g'),
                                      "displayRange": (-100.0,100.0),
                                      "transform": 1,
                                      "warningId": [0],
                                      "sensorId": 0,
                                      },
                                },
                   },
            0x01: {"name": "Pressure/Temperature",
                   "parser": parsers.MPL3115PressureTempParser(),
                   "subchannels": {0: {"name": "Pressure", 
                                       "units":('Pressure','Pa'),
                                       "displayRange": (0.0,120000.0),
                                      "sensorId": 1,
                                       },
                                   1: {"name": "Temperature", 
                                       "units":('Temperature','\xb0C'),
                                       "displayRange": (-40.0,80.0),
                                      "sensorId": 1,
                                       }
                                   },
                   "cache": True,
                   "singleSample": True,
                   },
    },
    
    "warnings": [{"warningId": 0,
                   "channelId": 1,
                   "subchannelId": 1,
                   "low": -20.0,
                   "high": 60.0
                   }]
}


def createDefaultSensors(doc, defaults=None):
    """ Given a nested set of dictionaries containing the definition of one or
        more sensors, instantiate those sensors and add them to the dataset
        document.
    """
#     logger.info("creating default sensors")
    defaults = defaults or DEFAULTS
    sensors = defaults['sensors'].copy()
    channels = defaults['channels'].copy()
    warnings = defaults['warnings']
    
    if doc.recorderInfo:
        # TODO: Move device-specific stuff out of the main importer
        rtype = doc.recorderInfo.get('RecorderTypeUID', 0x10)
        if rtype | 0xff == 0xff:
            # SSX recorders have UIDs that are zero except the least byte.
            SSX_ACCEL_RANGES = {
               0x10: (-25,25),
               0x12: (-100,100),
               0x13: (-200,200),
               0x14: (-500, 500),
               0x15: (-2000, 2000),
               0x16: (-6000, 6000)
            }
            rrange = SSX_ACCEL_RANGES.get(rtype & 0xff, (-25,25))
            transform = transforms.AccelTransform(*rrange)
            ch0 = channels[0x00]
            ch0['transform'] = transform
            for i in range(3):
                ch0['subchannels'][i]['displayRange'] = rrange

    for sensorId, sensorInfo in sensors.items():
        doc.addSensor(sensorId, sensorInfo.get("name", None))
        
    for chId, chInfo in channels.items():
        chArgs = chInfo.copy()
#         chArgs['sensor'] = sensor
        subchannels = chArgs.pop('subchannels', None)
        channel = doc.addChannel(chId, **chArgs)
        if subchannels is None:
            continue
        for subChId, subChInfo in subchannels.items():
            channel.addSubChannel(subChId, **subChInfo)
    
    for warn in warnings:
        doc.addWarning(**warn)
    

#===============================================================================
# Parsers/Element Handlers
#===============================================================================

# Parser importer. These are taken from the module by type. We may want to 
# create the list of parser types 'manually' prior to release; it's marginally 
# safer.
ELEMENT_PARSER_TYPES = parsers.getElementHandlers()


def instantiateParsers(doc, parserTypes=None):
    """ Create a dictionary of element parser objects keyed by the name of the
        element they handle. Handlers that handle multiple elements have
        individual keys for each element name.
    """
    parserTypes = parserTypes or ELEMENT_PARSER_TYPES
    elementParsers = {}
    for t in parserTypes:
        p = t(doc)
        if isinstance(t.elementName, str):
            elementParsers[t.elementName] = p
        else:
            for name in t.elementName:
                elementParsers[name] = p
    return elementParsers


#===============================================================================
# Updater callbacks
#===============================================================================

class SimpleUpdater(object):
    """ A simple text-based progress updater.
        :ivar cancelled: If set to `True`, the job using the updater will abort. 
        :ivar paused: If set to `True`, the job using the updater will pause.
    """
    
    def __init__(self, cancelAt=1.0, quiet=False):
        """ Constructor.
            :keyword cancelAt: A percentage at which to abort the import. For
                testing purposes.
        """
        self.cancelled = False
        self.paused = False
        self.startTime = None
        self.cancelAt = cancelAt
        self.estSum = None
        self.quiet = quiet
    
    def dump(self, s):
        if not self.quiet:
            sys.stdout.write(s)
    
    def __call__(self, count=0, total=None, percent=None, error=None, 
                 starting=False, done=False):
        if percent >= self.cancelAt:
            self.cancelled=True
        if self.startTime is None:
            self.startTime = datetime.now()
        if starting:
            logger.info("Import started at %s" % self.startTime)
            return
        if done:
            logger.info("Import completed in %s" % (datetime.now() - self.startTime))
            logger.info("Original estimate was %s" % self.estSum)
        else:
            self.dump('\x0d%s samples read' % count)
            if percent is not None:
                p = int(percent*100)
                self.dump(' (%d%%)' % p)
                if p > 0 and p < 100:
                    d = ((datetime.now() - self.startTime) / p) * (100-p)
                    self.dump(' - est. completion in %s' % d)
                    if self.estSum is None:
                        self.estSum = d
                else:
                    self.dump(' '*25)
            sys.stdout.flush()


if tqdm is not None:
    class TQDMUpdater:

        paused = False
        cancelled = False

        _size = 100

        def __init__(self, fileLength=None):
            self.fileLength = fileLength
            pbarKwargs = {
                # 'ncols': 150,
                'unit_scale': 1,
                }
            if fileLength is None:
                self.pbar = tqdm.auto.tqdm(total=self._size, unit='%', **pbarKwargs)
            else:
                self.pbar = tqdm.auto.tqdm(total=fileLength, unit='B', **pbarKwargs)
            self._lastUpdate = 0

        def __call__(self, percent=0, done=False, **kwargs):
            if done:
                self.pbar.update(self.pbar.total - self.pbar.n)
                return

            if self.fileLength is None:
                self.pbar.update(int(percent*self._size) - self._lastUpdate)
                self._lastUpdate = int(percent*self._size)
            else:
                filepos = kwargs.get('filepos', 1)
                self.pbar.update(filepos - self._lastUpdate)
                self._lastUpdate = kwargs.get('filepos')

        def __del__(self):
            self.pbar.close()


else:
    def TQDMUpdater():
        warnings.warn('TQDM was not imported properly')
        return nullUpdater()
    

#===============================================================================
#
#===============================================================================

def _getSize(stream, chunkSize=512 * 1024):
    """
    Get the length of a stream from its data.

    :param stream: A file stream or file-like object (must implement `tell()`
        and `seek()`).
    :returns: The total length of the file.
    """
    if not (hasattr(stream, 'seek') and hasattr(stream, 'tell')):
        raise TypeError('Cannot get size of non-stream {}'.format(type(stream)))

    # If it's a real file, no problem!
    if hasattr(stream, 'name'):
        if os.path.isfile(stream.name):
            return os.path.getsize(stream.name)

    originalPos = stream.tell()

    # Grab chunks until less is read than requested.
    thisRead = chunkSize
    while thisRead == chunkSize:
        thisRead = len(stream.read(chunkSize))

    eof = stream.tell()
    stream.seek(originalPos)
    return eof


#===============================================================================
# ACTUAL FILE READING HAPPENS BELOW
#===============================================================================

def importFile(filename='', startTime=None, endTime=None, channels=None,
               updater=None, parserTypes=None, defaults=None, name=None,
               quiet=False, **kwargs):
    """ Create a new Dataset object and import the data from a MIDE file. 
        Primarily for testing purposes. The GUI does the file creation and 
        data loading in two discrete steps, as it will need a reference to 
        the new document before the loading starts.
        :see: `readData()`
    """
    # FUTURE: Remove `kwargs` and this conditional warning.
    if kwargs:
<<<<<<< HEAD
        warnings.warn(DeprecationWarning(
                'Some importFile() updater-related arguments have been deprecated. '
                'Ignored arguments: {}'.format(', '.join(repr(k) for k in kwargs))))
=======
        warnings.warn(
            'Some importFile() updater-related arguments have been deprecated.'
            ' Ignored arguments: {}'.format(', '.join(kwargs)),
            DeprecationWarning,
            stacklevel=2,
        )
>>>>>>> 893506ae

    defaults = defaults or DEFAULTS

    stream = open(filename, "rb")
    doc = openFile(stream, updater=updater, name=name, parserTypes=parserTypes,
                   defaults=defaults, quiet=quiet)
    readData(doc, startTime=startTime, endTime=endTime, channels=channels,
<<<<<<< HEAD
             updater=updater, parserTypes=parserTypes, defaults=defaults)
=======
             updater=updater, parserTypes=parserTypes)
>>>>>>> 893506ae
    return doc


def openFile(stream, updater=None, parserTypes=None, defaults=None, name=None,
             quiet=False):
    """ Create a `Dataset` instance and read the header data (i.e. non-sample-
        data). When called by a GUI, this function should be considered 'modal,' 
        in that it shouldn't run in a background thread, unlike `readData()`. 
        
        :param stream: The file or file-like object containing the EBML data.
        :param updater: A function (or function-like object) to notify as
            work is done. It should take four keyword arguments: `count`
            (the current line number), `total` (the total number of samples),
            `error` (an unexpected exception, if raised during the import),
            and `done` (will be `True` when the export is complete). If the
            updater object has a `cancelled` attribute that is `True`, the
            import will be aborted. The default callback is `None` (nothing
            will be notified).
        :param parserTypes: A collection of `parsers.ElementHandler` classes.
        :param defaults: A nested dictionary containing a default set of
            sensors, channels, and subchannels. These will only be used if
            the dataset contains no sensor/channel/subchannel definitions. 
        :param name: An optional name for the Dataset. Defaults to the
            base name of the file (if applicable).
        :param quiet: If `True`, non-fatal errors (e.g. schema/file version
            mismatches) are suppressed.
        :return: The opened (but still 'empty') `dataset.Dataset`
    """
    defaults = defaults or DEFAULTS
    parserTypes = parserTypes or ELEMENT_PARSER_TYPES

    if isinstance(stream, str):
        stream = open(stream, 'rb')
    
    doc = Dataset(stream, name=name, quiet=quiet)
    doc.addSession()

    if doc._parsers is None:
        doc._parsers = instantiateParsers(doc, parserTypes)
    
    elementParsers = doc._parsers
    
    try:
        for r in doc.ebmldoc:
            if getattr(updater, "cancelled", False):
                doc.loadCancelled = True
                break
            if r.name not in elementParsers:
                continue
            parser = elementParsers[r.name]
            if parser.makesData():
                break
            parser.parse(r) 
            
    except IOError as e:
        if e.errno is None:
            # The EBML library raises an empty IOError if it hits EOF.
            # TODO: Handle other cases of empty IOError (lots in python-ebml)
            doc.fileDamaged = True
        elif updater:
            updater(error=e)

    except TypeError as e:
        logger.exception(e)
        # This can occur if there is a bad element in the data
        # (typically the last)
        doc.fileDamaged = True

    if not doc.sensors:
        # Got data before the recording props; use defaults.
        if defaults is not None:
            createDefaultSensors(doc, defaults)
            
    doc.updateTransforms()
    return doc


def filterTime(doc, startTime=0, endTime=None, channels=None):
    """ Efficiently read data within a certain interval from an IDE file.
        Note that due to the way data is stored in an IDE, the exported
        interval will be slightly wider than the specified start and end
        times; this ensures the data is copied verbatim and without loss.

        :param doc: An opened (but not yet fully imported) `Dataset`.
        :param startTime: The start of the extraction range, relative to the
            recording's start.
        :param endTime: The end of the extraction range, relative to the
            recording's end.
        :param channels: A list of channel IDs to process. If `None` (the
            default), all channels are processed.
        :yields: Elements from the `Dataset`'s EBML file, excluding
            `ChannelDataBlock`s outside of the specified time range, or
            `None`.
    """
    if startTime == endTime and startTime is not None:
        raise ValueError('startTime and endTime must differ')

    startTime, endTime = sorted((startTime or 0,
                                 endTime or float('infinity')))

    # Dictionaries (and similar) for tracking progress of each ChannelDataBlock
    # element handled. All keyed by channel ID (ChannelIDRef).
    lastBlocks = {}  # Previous element w/ its start and end times
    channelsWritten = Counter()  # Number of elements extracted per channel
    finished = {}  # Channels that have completed extraction

    try:
        timeScalars = doc._parsers['ChannelDataBlock'].timeScalars

        for el in doc.ebmldoc:
            if el.name == 'ChannelDataBlock':
                # Get ChannelIDRef, StartTimeCodeAbs, and EndTimeCodeAbs;
                # usually the 1st three, in order, but don't assume!
                chId = blockStart = blockEnd = None
                for subEl in el:
                    if subEl.name == "ChannelIDRef":
                        chId = subEl.value
                    elif subEl.name == "StartTimeCodeAbs":
                        blockStart = subEl.value
                    elif subEl.name == "EndTimeCodeAbs":
                        blockEnd = subEl.value

                blockEnd = blockEnd or blockStart
                if chId is None:
                    logger.warning("Extractor: {} missing <ChannelIDRef> subelement, skipping.".format(el))
                    continue
                if blockStart is None:
                    logger.warning("Extractor: {} missing <StartTimeCodeAbs> subelement, skipping.".format(el))
                    continue

                if finished.setdefault(chId, False):
                    yield None
                    continue

                if channels and chId not in channels:
                    yield None
                    continue

                # TODO: Modulus correction, if still needed.
                scalar = timeScalars.get(chId, 1)
                blockStart *= scalar
                blockEnd *= scalar

                writeCurrent = True
                writePrev = False  # write previous block, if current one starts late

                if blockEnd < startTime:
                    # Entirely before extraction interval. Yield nothing.
                    writeCurrent = False
                elif blockStart <= startTime:
                    # Block overlaps start of interval. Yield block.
                    # Mark channel finished if block also includes end of interval.
                    writePrev = False
                    finished[chId] = blockEnd >= endTime
                elif blockEnd <= endTime:
                    # Block within interval. Write block (w/ prev. if needed).
                    writePrev = channelsWritten[chId] == 0
                else:
                    # Block overlaps end of interval. Yield block (w/ prev. if needed).
                    # Mark channel finished.
                    finished[chId] = True
                    writePrev = channelsWritten[chId] == 0

                if writePrev:
                    # Yield the previous block, which is before the extraction interval.
                    # This is to ensure that initial data is not left out.
                    prev = lastBlocks.get(chId, None)
                    if prev:
                        channelsWritten[chId] += 1
                        yield prev[0]

                lastBlocks[chId] = (el, blockStart, blockEnd)

                if writeCurrent:
                    channelsWritten[chId] += 1
                    yield el
                else:
                    yield None

            else:
                # FUTURE: Omit `<Sync>` elements outside the interval and
                #  'manually' create ones immediately before and after? Omit
                #  certain time-specific `<Attribute>` elements as well
                #  (if any)?
                yield el

    except (StopIteration, KeyboardInterrupt):
        pass


def readData(doc, source=None, startTime=None, endTime=None, channels=None,
             updater=None, total=None, bytesRead=0, samplesRead=0,
             parserTypes=None, **kwargs):
    """ Import the data from a file into a Dataset.
    
        :param doc: The Dataset document into which to import the data.
        :param source: An alternate Dataset to merge into the main one.
        :param startTime: The start of the extraction range, relative to the
            recording's start.
        :param endTime: The end of the extraction range, relative to the
            recording's end.
        :param channels: A list of channel IDs to import. If `None` (the
            default), all channels are imported.
        :param updater: A function (or function-like object) to notify as
            work is done. It should take four keyword arguments: `count` (the 
            current line number), `total` (the total number of samples), `error` 
            (an unexpected exception, if raised during the import), and `done` 
            (will be `True` when the export is complete). If the updater object 
            has a `cancelled` attribute that is `True`, the import will be 
            aborted. The default callback is `None` (nothing will be notified).
        :param total: The total number of bytes in the file(s) being imported.
            Defaults to the size of the current file, but can be used to
            display an overall progress when merging multiple recordings. For
            display purposes.
        :param bytesRead: The number of bytes already imported. Mainly for
            merging multiple recordings. For display purposes.
        :param samplesRead: The total number of samples imported. Mainly for
            merging multiple recordings.
        :param parserTypes: A collection of `parsers.ElementHandler` classes.
        :return: The total number of samples read.
    """
    kwargs.pop('sessionId', None)  # Unused; for Classic compatibility.

    # FUTURE: Remove `kwargs` and this conditional warning.
    if kwargs:
<<<<<<< HEAD
        warnings.warn(DeprecationWarning(
                'Some readData() updater-related arguments have been deprecated. '
                'Ignored arguments: {}'.format(', '.join(repr(k) for k in kwargs))))
=======
        warnings.warn(
            'Some importFile() updater-related arguments have been deprecated.'
            ' Ignored arguments: {}'.format(', '.join(kwargs)),
            DeprecationWarning,
            stacklevel=2,
        )
>>>>>>> 893506ae

    parserTypes = parserTypes or ELEMENT_PARSER_TYPES
    if doc._parsers is None:
        # Possibly redundant; is `doc._parsers` ever `None` at this point?
        doc._parsers = instantiateParsers(doc, parserTypes)
    
    elementParsers = doc._parsers

    elementCount = 0
    numSamples = 0  # Number of samples imported from this file

    # Progress display setup
    if updater and total is None:
        total = _getSize(doc.ebmldoc.stream) + bytesRead

    increment = 50  # Number of elements per updater. FUTURE: Base this on total size?
    timeOffset = 0

    # Actual importing ---------------------------------------------------------
    if source is None:
        source = doc

    try:
        if startTime is not None or endTime is not None or channels:
            iterator = filterTime(doc, startTime, endTime, channels=channels)
        else:
            iterator = iter(source.ebmldoc)

        for n, el in enumerate(iterator):
            # Progress display stuff -------------------------------------
            if updater:
                loadCancelled = getattr(updater, "cancelled", False)
                if loadCancelled:
                    doc.loadCancelled = loadCancelled
                    break

                thisOffset = el.offset + bytesRead
                if n % increment == 0:
                    updater(count=numSamples + samplesRead,
                            percent=thisOffset / total)

            if el is None:
                continue

            el_name = el.name

            if el_name not in elementParsers:
                # Unknown block type; probably okay to skip.
                logger.info("unknown block {!r} (ID 0x{:02x}) @{}".format(
                        el_name, el.id, el.offset))
                continue

            if source != doc and el_name == "TimeBaseUTC":
                timeOffset = (el.value - doc.lastSession.utcStartTime) * 1000000.0
                continue
                
            try:
                parser = elementParsers[el_name]

                # "Header" elements were loaded by `openFile()`; don't duplicate.
                if not parser.isHeader or el_name == "Attribute":
                    added = parser.parse(el, timeOffset=timeOffset)
                    if isinstance(added, int):
                        numSamples += added
                    
            except parsers.ParsingError as err:
                # TODO: Error messages?
                logger.error("Parsing error during import: %s" % err)
                continue

            elementCount += 1

    except IOError as e:
        if e.errno is None:
            # The EBML library raises an empty IOError if it hits EOF.
            # TODO: Verify that this still does anything (leftover from old EBML library)
            doc.fileDamaged = True
        elif updater:
            updater(error=e, done=True)
        
    except TypeError:
        # This can occur if there is a bad element in the data
        # (typically the last)
        doc.fileDamaged = True

    doc.fillCaches()
    doc.loading = False

    if updater:
        updater(done=True)

    return numSamples
<|MERGE_RESOLUTION|>--- conflicted
+++ resolved
@@ -323,18 +323,12 @@
     """
     # FUTURE: Remove `kwargs` and this conditional warning.
     if kwargs:
-<<<<<<< HEAD
-        warnings.warn(DeprecationWarning(
-                'Some importFile() updater-related arguments have been deprecated. '
-                'Ignored arguments: {}'.format(', '.join(repr(k) for k in kwargs))))
-=======
         warnings.warn(
             'Some importFile() updater-related arguments have been deprecated.'
             ' Ignored arguments: {}'.format(', '.join(kwargs)),
             DeprecationWarning,
             stacklevel=2,
         )
->>>>>>> 893506ae
 
     defaults = defaults or DEFAULTS
 
@@ -342,11 +336,7 @@
     doc = openFile(stream, updater=updater, name=name, parserTypes=parserTypes,
                    defaults=defaults, quiet=quiet)
     readData(doc, startTime=startTime, endTime=endTime, channels=channels,
-<<<<<<< HEAD
-             updater=updater, parserTypes=parserTypes, defaults=defaults)
-=======
              updater=updater, parserTypes=parserTypes)
->>>>>>> 893506ae
     return doc
 
 
@@ -572,18 +562,12 @@
 
     # FUTURE: Remove `kwargs` and this conditional warning.
     if kwargs:
-<<<<<<< HEAD
-        warnings.warn(DeprecationWarning(
-                'Some readData() updater-related arguments have been deprecated. '
-                'Ignored arguments: {}'.format(', '.join(repr(k) for k in kwargs))))
-=======
         warnings.warn(
             'Some importFile() updater-related arguments have been deprecated.'
             ' Ignored arguments: {}'.format(', '.join(kwargs)),
             DeprecationWarning,
             stacklevel=2,
         )
->>>>>>> 893506ae
 
     parserTypes = parserTypes or ELEMENT_PARSER_TYPES
     if doc._parsers is None:
