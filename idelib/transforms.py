"""
Calibration and Transform classes. These are callable objects that modify
data. Functionally, calibration is the same as a Transform, the difference
being in how they are used.

:author: dstokes
"""

__all__ = ['Transform', 'Univariate', 'Bivariate', 'CombinedPoly', 'PolyPoly',
           'AccelTransform']

import weakref
from collections import OrderedDict
import math
from time import sleep
import warnings

import logging

import numpy as np

logger = logging.getLogger('idelib')
logging.basicConfig(format="%(asctime)s %(levelname)s: %(message)s")

#===============================================================================
# 
#===============================================================================


class Transform(object):
    """ Base class for all data-manipulating objects (e.g. calibration
        polynomials). Instantiates as a function-like object representing any 
        processing that an event requires, including basic calibration at the 
        low level and adjustments for display at the high level.
    """
    modifiesTime = False
    modifiesValue = False
    units = None
    
    def __init__(self, *args, **kwargs):
        self.id = None
        self._str = "x"
        self._source = "lambda x: x"
        self._function = eval(self._source, {'math': math})
        self._variables = ("x",)
        self._lastSession = None
        self._timeOffset = 0
        self._watchers = weakref.WeakSet()
        
        # Custom attributes, e.g. Attribute elements in the EBML.
        self.attributes = kwargs.pop('attributes', None)
    
    
    def copy(self):
        """ Create a duplicate of this Transform.
        """
        t = self.__class__()
        for attr in ('id', '_str', '_source', '_function', '_lastSession', 
                     '_timeOffset'):
            setattr(t, attr, getattr(self, attr, None))
        return t
    
    
    def __str__(self):
        return self._str
    
    
    def __repr__(self):
        cname = self.__class__.__name__
        if self.id is None:
            return "<%s: (%s)>" % (cname, self._str)
        return "<%s (ID %d): (%s)>" % (cname, self.id, self._str)


    def __hash__(self):
        return hash(self._str)


    def __eq__(self, other):
        try:
            return self._str == other._str
        except AttributeError:
            return False
    
    
    def __ne__(self, other):
        return not self.__eq__(other)


    @property
    def function(self):
        """ The generated polynomial function itself. """
        return self._function


    @property
    def source(self):
        """ The optimized source code of the polynomial. """
        return self._source
    
    
    def __call__(self, timestamp, value, session=None, noBivariates=False):
        if session != self._lastSession:
            self._timeOffset = 0 if session.startTime is None else session.startTime
            self._session = session
        return timestamp + self._timeOffset, self._function(value)


    def isValid(self, session=None, noBivariates=False):
        """ Check the validity of the Transform.
        """
        # TODO: More base validity tests for all Transform subclasses?
        try:
            return (self.function is not None)
        except AttributeError:
            return False


    def inplace(self, values, y=None, timestamp=None, session=None, noBivariates=False, out=None):
        """ In-place Transform call for the Transform base class.
            All subclasses are required to implement this method, so it will
            raise an error if called.
        """
        raise NotImplementedError()


    @property
    def useMean(self):
        """ Property to determine if a transform will use the mean of the
            secondary channel.  The base class and all univariate polynomials
            do not have a secondary channel, so they will always return the
            default `True` and generate a warning.
        """
        warnings.warn(UserWarning('{} does not support useMean'.format(type(self))))
        return True


    @useMean.setter
    def useMean(self, value):
        warnings.warn(UserWarning('{} does not support useMean'.format(type(self))))


    def addWatcher(self, watcher):
        """ Adds `watcher` to the list (a `WeakSet`) of watchers.  The watchers
            are other polynomials, such as a `CombinedPoly`, which reference
            this polynomial.  This is used to propogate changes to all
            polynomials which reference this one.
        """
        self._watchers.add(watcher)

    
    #===========================================================================
    # 
    #===========================================================================

    @classmethod
    def null(cls, *args, **kwargs):
        return args[0]


class ComplexTransform(Transform):
    """ An mixin class for arbitrarily complex functions that don't follow a set form.

        Instances are function-like objects that take one argument: a sensor
        reading.
    """

    def inplace(self, values, y=None, timestamp=None, session=None, noBivariates=False, out=None):
        """ In-place transform for the `ComplexTransform` transform.  These functions
            can't be easily reduced and combined like polynomials, so this instead
            wraps the `function` method.
        """

        scalar = np.isscalar(values)

        if scalar:
            values = float(values)
        elif out is None:
            out = np.zeros_like(values, dtype=np.float64)

        if len(self._variables) == 1:

            if scalar:
                out = self.function(values)
            else:
                out[:] = self.function(values)
        else:

            session = self.dataset.lastSession if session is None else session
            sessionId = None if session is None else session.sessionId

            try:
                if self._eventlist is None or self._sessionId != sessionId:
                    channel = self.dataset.channels[self.channelId][self.subchannelId]
                    self._eventlist = channel.getSession(session.sessionId)
                    self._sessionId = session.sessionId

            except IndexError as err:
                # In multithreaded environments, there's a rare race condition
                # in which the main channel can be accessed before the calibration
                # channel has loaded. This should fix it.
                logger.warning("%s occurred in Bivariate polynomial %r" %
                               err.__class__.__name__, self.id)
                return None

            if noBivariates:
                y = 0
            elif self.useMean:
                y = self._eventlist.getMean()
            elif y is None and timestamp is None:
                y = self._eventlist.getMean()
            elif y is None and timestamp is not None:
                y = np.fromiter((self._eventlist[self._eventlist.getEventIndexNear(t)][0] for t in
                                 timestamp), dtype=np.float64)

            if scalar:
                out = self.function(values, y)
            else:
                out[:] = self.function(values, y)

        return out



#===============================================================================
# Simple Transforms. These could be represented by Univariate polynomials,
# but are hard-coded for efficiency's sake.
#===============================================================================


class AccelTransform(Transform):
    """ A simple transform to convert accelerometer values (parsed as
        int16) to floats in the range -100 to 100 G.
         
        This assumes that the data was parsed by `AccelerometerParser`, which
        puts the raw values in the range -32768 to 32767.
    """
    modifiesValue = True
     
    def __init__(self, amin=-100, amax=100, calId=0, dataset=None):
        self.id = calId
        self.range = (amin, amax)
        self._str = "(x / 32767.0) * %.3f" % amax
        self._source = "lambda x: x * %f" % (amax / 32767.0)
        self._function = eval(self._source, {'math': math})
        self._lastSession = None
        self._timeOffset = 0
        
        self.references = (0,)
        self.coefficients = ((amax / 32767.0), amax)

        self.dataset = None
        self._watchers = weakref.WeakSet()


    def copy(self):
        """ Create a duplicate of this Transform.
        """
        t = self.__class__(self.range[0], self.range[1], self.id, self.dataset)
        return t


#===============================================================================
# Polynomial Generators
#===============================================================================


class Univariate(Transform):
    """ A simple calibration polynomial in the general form:
        `y=(coeffs[0]*(x**n))+(coeffs[1]*(x**n-1))+...+(coeffs[n]+(x**0))`.
        
        Instances are function-like objects that take one argument: a sensor
        reading.

        TODO: in-place changes force this to be in the form of either
              `f(x) = coeffs[0]*x + coeffs[1]`
              or
              `f(x) = coeffs[0]`
              This behavior will need to be updated later.
    """
    modifiesValue = True
    
    @classmethod
    def _floatOrInt(cls, v):
        """ Helper method to convert floats with no decimal component to ints. """
#         iv = int(v)
#         return iv if iv == v else v
        # Not a good optimization. Only convert 0 to integer.
        return 0 if v == 0 else float(v)
    
    
    @classmethod
    def _stremove(cls, s, old):
        """ Helper method to remove a set of substrings from a string. """
        result = str(s)
        for o in old:
            result = result.replace(o, '')
        return result
    
    
    @classmethod
    def _streplace(cls, s, *args):
        """ Helper method to replace multiple substrings. """
        for old, new in args:
            s = s.replace(old, new)
        return s
    
    
    @classmethod
    def _fixSums(cls, s):
        """ Helper method to replace consecutive addition/subtraction combos. """
        result = str(s)
        for old, new in (("--", "+"), ("-+", "-"), ("+-", "-"), ("++", "+")):
            result = result.replace(old, new)
        return result.lstrip('+')
    
    
    # XXX: kwargs added to __init__() as work-around for bad SSS templates! 
    def __init__(self, coeffs, calId=None, dataset=None, reference=0, 
                 varName="x", attributes=None, **kwargs):
        """ Construct a simple polynomial function from a set of coefficients.
            
            :param coeffs: A list of coefficients
            :keyword calId: The polynomial's calibration ID (if any).
            :keyword dataset: The parent `dataset.Dataset`.
            :keyword reference: A reference value to be subtracted from the
                variable.
            :keyword varName: The name of the variable to be used in the
                string version of the polynomial. For display purposes.
            :keyword attributes: A dictionary of generic attributes, e.g.
                ones parsed from `Attribute` EBML elements, or `None`.
        """
        if len(coeffs) > 2 or len(coeffs) == 0:
            raise ValueError('Coefficients of length {} are not supported.  '
                             'Coefficients must be length 1 (constant) or 2 '
                             '(linear).'.format(len(coeffs)))
        coeffs = tuple(float(x) for x in coeffs)
        self.id = calId
        self.dataset = dataset
        self._coeffs = tuple(coeffs)
        self._fastCoeffs = tuple(coeffs)
        self._variables = (varName,)
        self._references = (reference,)
        self._session = None
        self._lastSession = None
        self._timeOffset = 0
        self._watchers = weakref.WeakSet()
        
        self.attributes = attributes
        
        self._build()


    def __hash__(self):
        return hash((self._coeffs, self._references, self.id))
        

    def __eq__(self, other):
        try:
            return self._coeffs == other._coeffs and \
                   self._references == other._references and \
                   self.id == other.id
        except AttributeError:
            return False


    def copy(self):
        """ Create a duplicate of this Transform.
        """
        return self.__class__(self._coeffs, calId=self.id, dataset=self.dataset,
                              reference=self._references[0], 
                              varName=self._variables[0])

    
    def _build(self):
        """ Internal method that (re-)constructs the polynomial function.
        """
        varName = str(self._variables[0])
        srcVarName = "x"
        reference = self._references[0]
        coeffs = self._coeffs
        
        if reference != 0:
            varName = "(%s-%s)" % (varName, reference)
            srcVarName = "(%s-%s)" % (srcVarName, reference)

        if len(coeffs) == 1:
            self._fastCoeffs = tuple(self._coeffs)
            self._str = str(self._fastCoeffs[0])
        elif len(coeffs) == 2:
            # a0*(x - ref) + a1 = a0*x + (a1 - a0*ref)
            self._fastCoeffs = (self._coeffs[0], self._coeffs[1] - self._coeffs[0]*reference)
        else:
            raise ValueError('Invalid list of coefficients.')


        # f is used to build the lambda
        # strF is used to build the string version
        coeffs = list(reversed(coeffs))
        f = [coeffs[0]] if coeffs[0] != 0 else []
        strF = f[:]
        coeffs = [self._floatOrInt(c) for c in coeffs]
        for p, v in enumerate(coeffs[1:], 1):
            # optimization: x*0 == 0
            if v == 0:
                continue
    
            # optimization: pow() is more expensive than lots of multiplication
            x = "*".join([srcVarName]*p)
            strX = "pow(%s,%s)" % (varName, p) if p > 1 else varName
    
            # optimization: remove multiplication by 1
            q = "%s*" % v if v != 1 else ""
    
            f.append("(%s%s)" % (q, x))
            strF.append("(%s%s)" % (q, strX))

        if tuple(coeffs) == (0,):
            f = [0]
            strF = [0]
    
        self._str = "+".join(map(str, reversed(strF)))
        self._str = self._fixSums(self._str)
        
        self._source = "lambda x: %s" % ("+".join(map(str, reversed(f))))
        self._source = self._fixSums(self._source)
        self._function = eval(self._source, {'math': math})


    def inplace(self, values, y=None, timestamp=None, session=None, noBivariates=False, out=None):
        """ In-place transform for the `Univariate` transform.  It reduces the
            number of array allocations/operations compared to the normal
            `__call__` method.  The user can supply an `out` argument to save
            the results to that array, or leave `out` equal to `None`.  If `out`
            is `None`, then this method will allocate an array in the shape of
            `values`.

            The method uses the following algebra, calculated in the `_build`
            method, to reduce the equation to fewer operations.  For brevity:
                `x` = `values`
                `an` = `coeffs[n]`
                `bn` = `_fastCoeffs[n]`

            `f(x) = a0*(x - ref) + a1`
             =>
            `f(x) = x*(a0) + (a1 - a0*ref)`
             =>
            `f(x) = b0*x + b1`

        """

        scalar = np.isscalar(values)

        if scalar:
            values = float(values)
        elif out is None:
            out = np.zeros_like(values, dtype=np.float64)

        if len(self._fastCoeffs) == 1:
            if scalar:
                out = self._fastCoeffs[0]
            else:
                out[:] = self._fastCoeffs[0]
        elif len(self._fastCoeffs) == 2:
            if scalar:
                out = values
            else:
                out[:] = values
            out *= self._fastCoeffs[0]
            out += self._fastCoeffs[1]
        else:
            raise

        return out
    
    
    @property
    def coefficients(self):
        """ The polynomial's coefficients. """
        return self._coeffs
    
    
    @coefficients.setter
    def coefficients(self, val):
        self._coeffs = val
        self._build()
        
        
    @property
    def variables(self):
        """ The name(s) of the variable(s) used in the polynomial. """
        return self._variables
    
    
    @variables.setter
    def variables(self, val):
        self._variables = val
        self._build()
    

    @property
    def references(self):
        """ The constant offset(s). """
        return self._references
    
    
    @references.setter
    def references(self, val):
        self._references = val
        self._build()
    
    
    def asDict(self):
        """ Dump the polynomial as a dictionary. Intended for use when
            generating EBML.
        """
        return OrderedDict((('CalID', self.id),
                            ('CalReferenceValue', self._references[0]),
                            ('PolynomialCoef', self._coeffs)))


#===============================================================================
# 
#===============================================================================

class Bivariate(Univariate):
    """ A two-variable polynomial in the general form
        `v=(A*x*y)+(B*x)+(C*y)+D`.
        
        Instances are function-like objects that take one argument: a sensor
        reading time and value.
    """
    
    def __init__(self, coeffs, calId=None, dataset=None, reference=0, 
                 reference2=0, channelId=None, subchannelId=None, varNames="xy",
                 attributes=None):
        """ Construct the two-variable polynomial.
            
            :param coeffs: A list of coefficients. Must contain 4!
            :keyword reference: A reference value to be subtracted from the
                'x' variable.
            :keyword reference2: A reference value to be subtracted from the
                'y' variable.
            :keyword varNames: The names of the variables to be used in the
                string version of the polynomial. For display purposes; they
                can be any arbitrary (but hopefully meaningful) strings.
            :keyword calId: The polynomial's calibration ID (if any).
            :keyword dataset: The parent `dataset.Dataset`.
            :keyword attributes: A dictionary of generic attributes, e.g.
                ones parsed from `Attribute` EBML elements, or `None`.
        """
        if len(coeffs) not in [1, 4]:
            raise ValueError('Coefficients of length {} are not supported.  '
                             'Coefficients must be length 1 (constant) or 4 '
                             '(linear).'.format(len(coeffs)))
        coeffs = tuple(float(x) for x in coeffs)
        self.dataset = dataset
        self._eventlist = None
        self._sessionId = None
        self.channelId, self.subchannelId = channelId, subchannelId
        if channelId is None or subchannelId is None:
            raise ValueError("Bivariate polynomial requires channel and "
                    "subchannel IDs; got %r, %d" % (channelId, subchannelId))
        
        self.id = calId
        
        self._references = (float(reference), float(reference2))
        self._coeffs = tuple(map(float, coeffs))
        self._fastCoeffs = tuple(self._coeffs)
        self._variables = tuple(map(str, varNames))
        
        self._session = None
        self._timeOffset = 0
        
        self.attributes = attributes

        self._useMean = True
        self._watchers = weakref.WeakSet()
        
        self._build()


    def __hash__(self):
        return hash(self._str)
        
        
    def __eq__(self, other):
        try:
            return self._str == other._str
        except AttributeError:
            return False
    
    
    def copy(self):
        """ Create a duplicate of this Transform.
        """
        # This could be optimized by circumventing the polynomial rebuild,
        # and instead using the already-generated source.
        return self.__class__(self._coeffs, dataset=self.dataset, 
               channelId=self.channelId, subchannelId=self.subchannelId, 
               reference=self._references[0], reference2=self._references[1], 
               varNames=self._variables, calId=self.id)

    
    @classmethod
    def _reduce(cls, src):
        """ Simple reduction for polynomial expressions, removing redundant
            parts (adding/subtracting 0, multiplying by 0 or 1, etc.).
        """
        old = None
        while old != src:
            old = src
            src = cls._streplace(src, 
                ('(0+', '('), ('(0.0+', '('), ('(0-', '(-'), ('(0.0-', '(-'),
                ('(0*x', '(0'), ('(0.0*x', '(0'), 
                ('(0*y', '(0'), ('(0.0*y', '(0'),
                ('(0*x*y)+', ''), ('(0*x)+', ''), ('(0*y)+', ''),
                ('*)', ')'), ('+)', ')'), 
                ('(0)', ''), ('(0.0)', ''), ('()', ''), 
                ('(1)', '1.0'), ('(1.0)', '1.0'),
                ("(1*", "("), ("(1.0*", "("),  # ("(x)", "x"), ("(y)", "y"),
                ("--", "+"), ("-+", "-"), ("+-", "-"), ("++", "+")
            )
            if src.endswith('+0') or src.endswith('+0.0'):
                src = src.rstrip('+0.')
        return src
    
    
    def _build(self):
        """ Internal method that (re-)constructs the polynomial function.
        """
        coeffs = self._coeffs
        reference, reference2 = self._references
        varNames = self._variables

        if len(coeffs) not in [1, 4]:
            raise ValueError('Coefficients of length {} are not supported.  '
                             'Coefficients must be length 1 (constant) or 4 '
                             '(linear).'.format(len(coeffs)))

        if len(coeffs) == 1:
            self._fastCoeffs = tuple(self._coeffs)
        if len(coeffs) == 4:
            # a0*(x - refx)*(y - refy) + a1*(x - refx) + a2*(y - refy) + a3 =
            # = a0*x*y + x*(a1 - a0*refy) + y*(a2 - a0*refx) +
            #   + (a0*refx*refy + a3 - a1*refx - a2*refy)
            self._fastCoeffs = (
                self._coeffs[0],
                self._coeffs[1] - self._coeffs[0]*reference2,
                self._coeffs[2] - self._coeffs[0]*reference,
                self._coeffs[3] + self._coeffs[0]*reference*reference2 -
                self._coeffs[1]*reference - self._coeffs[2]*reference2,
                )

        # Construct the polynomial expression string
        strF = "(%s*x*y)+(%s*x)+(%s*y)+%s"
        src = strF % tuple(map(self._floatOrInt, coeffs))

        # Build the display (i.e. unoptimized) version of the polynomial         
        self._str = strF % self._coeffs
        varNames = list(varNames)
        if reference != 0:
            varNames[0] = "(x-%s)" % reference
        if reference2 != 0:
            varNames[1] = "(y-%s)" % reference2
        self._str = self._fixSums(self._str)
        
        # Replace standard variable names with custom ones. Change one to 
        # a stand-in first, to prevent problems if one name contains the other.
        self._str = self._streplace(self._str, ("x", "\x00"), 
                                    ("y", varNames[1]), ("\x00", varNames[0]))

        # Optimizations: Build a simplified expression for function.
        # 1. Remove multiples of 0 and 1, addition of 0 constants.
        src = self._reduce(src)    

        # 2. If there's a reference value, replace the variable with (v-ref)
        references = [self._floatOrInt(x) for x in (reference, reference2)]
        for i, v in enumerate("xy"):
            if references[i] != 0:
                src = src.replace(v, "(%s-%s)" % (v, references[i]))  
        
        # 3. Do the reduction again, now that the offsets are in.
        src = self._reduce(src)    
        if not src:
            logger.warning("Bad polynomial coefficients {}".format(self._coeffs))
            src = "x"
        
        self._source = 'lambda x,y: %s' % self._fixSums(src)
        self._function = eval(self._source, {'math': math})
        
        # Optimization: it is possible that the polynomial could exclude Y
        # completely. If that's the case, use a dummy value to speed things up.
        self._noY = (0, 1) if 'y' not in src else False


    def inplace(self, values, y=None, timestamp=None, session=None, noBivariates=False, out=None):
        """ In-place transform for the `Bivariate` transform.  It reduces the
            number of array allocations/operations compared to the normal
            `__call__` method.  The user can supply an `out` argument to save
            the results to that array, or leave `out` equal to `None`.  If `out`
            is `None`, then this method will allocate an array in the shape of
            `values`.

            When calculating the `y` value, several things need to be taken into
            account in the following priority:
            1. If `noBivariates` is `True`, then `y` must be equal to `0`.
            2. If `self.useMean` is `True`, then `y` is equal to the mean of the
               full length of the secondary channel.
            3. If `y` is provided, then use the provided value.
            4. If `timestamp` is provided, then get the values for the given `timestamp`.
            5. Otherwise, default to the mean of the secondary channel.

            Depending on if `y` is scalar, one of two methods will be used, detailed below.

            The method uses the following algebra, calculated in the `_build`
            method, to reduce the equation to fewer operations.  For brevity:
                `x` = `values`
                `xref`, `yref` = `references`
                `an` = `coeffs[n]`
                `bn` = `_fastCoeffs[n]`

            `y` is not scalar:

              `f(x) = a0*(x - xref)*(y - yref) + a1*(x - xref) + a2*(y - yref) + a3`
               =>
              `f(x) = x*y*(a0) + x*(a1 - a0*yref) + y*(a2 - a0*xref) + (a3 + a0*xref*yref - a1*xref - a2*yref)`
               =>
              `f(x) = b0*x*y + b1*x + b2*y + b3`

            `y` is scalar:

              `f(x) = b0*x*y + b1*x + b2*y + b3`
               =>
              `f(x) = x*(b0*y + b1) + (b2*y + b3)`
        """

        scalar = np.isscalar(values)

        if scalar:
            values = float(values)
        elif out is None:
            out = np.zeros_like(values, dtype=np.float64)

        session = self.dataset.lastSession if session is None else session
        sessionId = None if session is None else session.sessionId

        try:
            if self._eventlist is None or self._sessionId != sessionId:
                channel = self.dataset.channels[self.channelId][self.subchannelId]
                self._eventlist = channel.getSession(session.sessionId)
                self._sessionId = session.sessionId

        except IndexError as err:
            # In multithreaded environments, there's a rare race condition
            # in which the main channel can be accessed before the calibration
            # channel has loaded. This should fix it.
            logger.warning("%s occurred in Bivariate polynomial %r" %
                           err.__class__.__name__, self.id)
            return None

        if noBivariates:
            y = 0
        elif self.useMean:
            y = self._eventlist.getMean()
        elif y is None and timestamp is None:
            y = self._eventlist.getMean()
        elif y is None and timestamp is not None:
            y = np.fromiter((self._eventlist[self._eventlist.getEventIndexNear(t)][0] for t in timestamp), dtype=np.float64)

        if len(self._fastCoeffs) == 1:
            if scalar:
                out = self._fastCoeffs[0]
            else:
                out[:] = self._fastCoeffs[0]
        elif len(self._fastCoeffs) == 4:
            if np.isscalar(y):
                # a0*x*y + a1*x + a2*y + a3 =
                # x*(a0*y + a1) + (a2*y + a3)
                if scalar:
                    out = values
                else:
                    out[:] = values
                out *= self._fastCoeffs[0]*y + self._fastCoeffs[1]
                out += self._fastCoeffs[2]*y + self._fastCoeffs[3]
            else:
                out += values*y*self._fastCoeffs[0]
                out += values*self._fastCoeffs[1]
                out += y*self._fastCoeffs[2]
                out += self._fastCoeffs[3]

        else:
            raise

        return out


    def __call__(self, timestamp, value, session=None, noBivariates=False):
        """ Apply the polynomial to an event. 
        
            :param timestamp: The time of the event to process.
            :param value: The value of the event to process.
            :keyword session: The session containing the event.
            :keyword noBivariates: If `True`, the reference channel will not
                be used.
        """
        session = self.dataset.lastSession if session is None else session
        sessionId = None if session is None else session.sessionId
        
        try:
            if self._eventlist is None or self._sessionId != sessionId:
                channel = self.dataset.channels[self.channelId][self.subchannelId]
                self._eventlist = channel.getSession(session.sessionId)
                self._sessionId = session.sessionId
            if len(self._eventlist) == 0:
                return timestamp, value
            
            # Optimization: don't check the other channel if Y is unused
            if noBivariates:
                y = (0, 1)
            else:
                y = self._noY or self._eventlist.getMean()
            return timestamp, self._function(value, y)
        
        except (IndexError, ZeroDivisionError) as err:
            # In multithreaded environments, there's a rare race condition
            # in which the main channel can be accessed before the calibration
            # channel has loaded. This should fix it.
            logger.warning("%s occurred in Bivariate polynomial %r" %
                           err.__class__.__name__, self.id)
            return None

        except (IndexError, ZeroDivisionError) as err:
            # In multithreaded environments, there's a rare race condition
            # in which the main channel can be accessed before the calibration
            # channel has loaded. This should fix it.
            logger.warning("%s occurred in Bivariate polynomial %r" %
                           err.__class__.__name__, self.id)
            return None


    def asDict(self):
        """ Dump the polynomial as a dictionary. Intended for use when
            generating EBML.
        """
        cal = super(Bivariate, self).asDict()
        cal['BivariateCalReferenceValue'] = self._references[1]
        cal['BivariateChannelIDRef'] = self.channelId
        cal['BivariateSubChannelIDRef'] = self.subchannelId
        return cal


    def isValid(self, session=None, noBivariates=False, _retries=3):
        """ Check the validity of the Transform.
        
            :keyword session: The session to check (could be valid in one and
                invalid in another, e.g. one session has no temperature data).
            :keyword noBivariates: If `True`, the reference channel will not
                be used.
        """
        valid = super(Bivariate, self).isValid(session, noBivariates)
        if noBivariates or not valid:
            return valid
        
        session = self.dataset.lastSession if session is None else session
        sessionId = None if session is None else session.sessionId
        
        try:
            if self._eventlist is None or self._sessionId != sessionId:
                channel = self.dataset.channels[self.channelId][self.subchannelId]
                self._eventlist = channel.getSession(session.sessionId)
                self._sessionId = session.sessionId
            if len(self._eventlist) == 0:
                return False
            
        except:
            # HACK: In multithreaded environments, there's a rare race 
            # condition in which the main channel can be accessed before the
            # calibration channel has loaded. Retry isValid() a few times.
            if _retries == 0:
                return False
            
            return self.isValid(session, noBivariates, _retries-1)


    @property
    def useMean(self):
        return self._useMean


    @useMean.setter
    def useMean(self, value):
        self._useMean = value
        for w in self._watchers:
            w.useMean = self.useMean


#===============================================================================
# 
#===============================================================================

class CombinedPoly(Bivariate):
    """ Calibration transform that combines multiple polynomials into a single
        function. Used for combining Channel and Subchannel transforms to make
        them more efficient.
    """
    
    def copy(self):
        """ Create a duplicate of this Transform.
        """
        return self.__class__(self.poly, subchannel=self._subchannel, 
                              calId=self.id, dataset=self.dataset, 
                              **self.kwargs)
    
    def __init__(self, poly, subchannel=None, calId=None, dataset=None, 
                 **kwargs):
        self.id = calId
        self.poly = poly
        self.subpolys = kwargs
        self._fastCoeffs = None
        
        if subchannel is not None:
            self.poly = self.poly[subchannel]

        self.kwargs = kwargs
        p = list(kwargs.values())[0]
        for attr in ('dataset', '_eventlist', '_sessionId', 'channelId',
                     'subchannelId', '_references', '_coeffs', '_variables'):
            setattr(self, attr, getattr(poly, attr, getattr(p, attr, None)))
                    
        self.dataset = self.dataset or dataset
        self._subchannel = subchannel
        self._watchers = weakref.WeakSet()
        self._build()

        self._useMean = True
    
    
    def _build(self):
        if self.poly is None:
            self.poly = Univariate((1, 0))
            if len(self.subpolys) == 1:
                p = list(self.subpolys.values())[0]
                if p is not None:
                    for attr in ('_str', '_source', '_function', '_noY'):
                        setattr(self, attr, getattr(p, attr, None))
        phead, _, src = self.poly.source.partition(": ")

        for k, v in self.subpolys.items():
            if v is None:
                ssrc = "lambda x: x"
            else:
                ssrc = v.source
            start, _, end = ssrc.rpartition(": ")
            s = "(%s)" % (end or start)
            src = self._reduce(src.replace(k, s))

        if self._subchannel is not None:
            src = src.replace('x', 'x[%d]' % self._subchannel)
        
        # Merge in all function globals, in case components use additional
        # libraries (e.g. math). 
        evalGlobals = {'math': math}
        if self.poly is not None: 
            evalGlobals.update(self.poly._function.__globals__)
        for p in self.subpolys.values():
            if p is not None:
                evalGlobals.update(p._function.__globals__)

        if isinstance(self.poly, Bivariate):
            # a0*(b0*x + b1)*(c0*y + c1) + a1*(b0*x + b1) + a2*(c0*y + c1) + a3 =
            # x*y*(a0*b0*c0) + x*(a0*b0*c1 + a1*b0) + y*(a0*b1*c0 + a2*c0) + (a0*b1*c1 + a1*b1 + a2*c1 + a3)
            a = self.poly._fastCoeffs
            if self.poly.variables[0] in self.subpolys:
                if self.subpolys[self.variables[0]] is not None and \
                        not isinstance(self.subpolys[self.variables[0]], ComplexTransform):
                    b = self.subpolys[self.variables[0]]._fastCoeffs
                else:
                    b = (1, 0)
            else:
                b = (1, 0)
            if self.poly.variables[1] in self.subpolys:
                if self.subpolys[self.variables[1]] is not None and \
                        not isinstance(self.subpolys[self.variables[1]], ComplexTransform):
                    c = self.subpolys[self.variables[1]]._fastCoeffs
                else:
                    c = (1, 0)
            else:
                c = (1, 0)
            self._fastCoeffs = (
                a[0]*b[0]*c[0],
                a[0]*b[0]*c[1] + a[1]*b[0],
                a[0]*b[1]*c[0] + a[2]*c[0],
                a[0]*b[1]*c[1] + a[1]*b[1] + a[2]*c[1] + a[3],
                )
        elif isinstance(self.poly, Univariate):
            # a0*(b0*x + b1) + a1 = a0*b0*x + (a1 + a0*b1)
            a = self.poly._fastCoeffs
            b = self.subpolys[self.poly.variables[0]]
            if b is None:
                b = (1., 0.)
            else:
                b = b._fastCoeffs
            self._fastCoeffs = (a[0]*b[0], a[1] + a[0]*b[1])
        
        self._str = src
        self._source = "%s: %s" % (phead, src)
        self._function = eval(self._source, evalGlobals)
        self._noY = (0, 1) if 'y' not in src else False

        for x in [self.poly] + list(self.subpolys.values()):
            if x is not None:
                x.addWatcher(self)

    def inplace(self, values, y=None, timestamp=None, session=None, noBivariates=False, out=None):
        """ In-place transform for the `CombinedPoly` transform.  It reduces the
            number of array allocations/operations compared to the normal
            `__call__` method.  The user can supply an `out` argument to save
            the results to that array, or leave `out` equal to `None`.  If `out`
            is `None`, then this method will allocate an array in the shape of
            `values`.

            If any component polynomials are a `ComplexTransform`, those will be
            calculated first.

            If the main polynomial is a `Complex Transform`, then all values
            will be calculated separately.

            If the component polynomials of this `CombinedPoly` are all
            `Univariate`, then the following equation will be used.  Otherwise,
            the rest of the documentation will detail how a `CombinedPoly` based
            on a `Bivariate` behaves.

            The method uses the following algebra, calculated in the `_build`
            method, to reduce the equation to fewer operations.  For brevity:
                `x` = `values`
                `xref`, `yref` = `references`
                `an` = `poly.coeffs[n]`
                `bn` = `subpoly['x']._fastCoeffs[n]`
                `cn` = `_fastCoeffs[n]`

            `f(x) = a0*(b0*x + b1 - xref) + a1`
             =>
            `f(x) = x*(a0*b0) + (a0*(b1 - xref) + a1)`
             =>
            `f(x) = c0*x + c1`

            When calculating the `y` value, several things need to be taken into
            account in the following priority:
            1. If `noBivariates` is `True`, then `y` must be equal to `0`.
            2. If `self.useMean` is `True`, then `y` is equal to the mean of the
               full length of the secondary channel.
            3. If `y` is provided, then use the provided value.
            4. If `timestamp` is provided, then get the values for the given `timestamp`.
            5. Otherwise, default to the mean of the secondary channel.

            Depending on if `y` is scalar, one of two methods will be used, detailed below.

            The method uses the following algebra, calculated in the `_build`
            method, to reduce the equation to fewer operations.  For brevity:
                `x` = `values`
                `xref`, `yref` = `references`
                `an` = `poly.coeffs[n]`
                `bn` = `subpoly['x']._fastCoeffs[n]`
                `cn` = `subpoly['y']._fastCoeffs[n]`
                `dn` = `_fastCoeffs[n]`

            `y` is not scalar:

              `f(x) = a0*(b0*x + b1 - xref)*(c0*y + c1 - yref) + a1*(b0*x + b1 - xref) +
                    + a2*(c0*y + c1 - yref) + a3`
               =>
              `f(x) = x*y*(a0*b0*c0) + x*(a0*b0*(c1 - yref) + a1*b0) +
                    + y*(a0*(b1 - xref)*c0 + a2*c0) +
                    + (a0*(b1 - xref)*(c1 - yref) + a1*(b1 - xref) + a2*(c1 - yref) + a3)`
               =>
              `f(x) = d0*x*y + d1*x + d2*y + d3`

            `y` is scalar:

              `f(x) = d0*x*y + d1*x + d2*y + d3`
               =>
              `f(x) = x*(d0*y + d1) + (d2*y + d3)`
        """

        scalar = np.isscalar(values)

        # Catches the case where the first subpoly is a `ComplexTransform`
        if self.variables and \
                self.variables[0] in self.subpolys and \
                isinstance(self.subpolys[self.variables[0]], ComplexTransform):
            values = self.subpolys[self.variables[0]].inplace(
                    values,
                    timestamp=timestamp,
                    session=session,
                    noBivariates=noBivariates,
                    )

        if scalar:
            values = float(values)
        elif out is None:
            out = np.zeros_like(values, dtype=np.float64)

        if self.variables is None:
            if scalar:
                return values
            out[:] = values
            return out

        try:
            if len(self.variables) == 1:
                if isinstance(self.poly, ComplexTransform):

                    if self.variables[0] in self.subpolys and not isinstance(self.subpolys[self.variables[0]], ComplexTransform):
                        values = self.subpolys[self.variables[0]].inplace(
                                values,
                                timestamp=timestamp,
                                session=session,
                                noBivariates=noBivariates,
                                )

                    if scalar:
                        out = self.poly.function(values)
                    else:
                        out[:] = self.poly.function(values)
                else:
                    if scalar:
                        out = values
                    else:
                        out[:] = values

                    out *= self._fastCoeffs[0]
                    out += self._fastCoeffs[1]
            else:

                session = self.dataset.lastSession if session is None else session
                sessionId = None if session is None else session.sessionId

                if self._eventlist is None or self._sessionId != sessionId:
                    channel = self.dataset.channels[self.channelId][self.subchannelId]
                    self._eventlist = channel.getSession(session.sessionId)
                    self._sessionId = session.sessionId

                if noBivariates:
                    y = 0
                elif self.useMean:
                    y = self._eventlist.getMean()
                elif y is None and timestamp is None:
                    y = self._eventlist.getMean()
                elif y is None and timestamp is not None:
                    y = np.fromiter(
                            (self._eventlist[self._eventlist.getEventIndexNear(t)][0] for t in
                             timestamp), dtype=np.float64)

                # Catches the case where the secondary subpoly is a `ComplexTransform`
                if self.variables[1] in self.subpolys and isinstance(self.subpolys[self.variables[1]], ComplexTransform):
                    y = self.subpolys[self.variables[1]].inplace(
                            y,
                            timestamp=timestamp,
                            session=session,
                            noBivariates=noBivariates,
                            )

                # in this instance, basically give up on efficiency
                if isinstance(self.poly, ComplexTransform):

                    if self.variables[0] in self.subpolys and not isinstance(self.subpolys[self.variables[0]], ComplexTransform):
                        values = self.subpolys[self.variables[0]].inplace(
                                values,
                                timestamp=timestamp,
                                session=session,
                                noBivariates=noBivariates,
                                )

                    if self.variables[1] in self.subpolys and not isinstance(self.subpolys[self.variables[1]], ComplexTransform):
                        y = self.subpolys[self.variables[1]].inplace(
                                y,
                                timestamp=timestamp,
                                session=session,
                                noBivariates=noBivariates,
                                )

                    if scalar:
                        out = self.poly.inplace(
                                values,
                                y=y,
                                timestamp=timestamp,
                                session=session,
                                noBivariates=noBivariates,
                                )
                    else:

                        out[:] = self.poly.inplace(
                                values,
                                y=y,
                                timestamp=timestamp,
                                session=session,
                                noBivariates=noBivariates,
                                )

                else:

                    if np.isscalar(y):
                        # a2*x*y + b2*x + c2*y + d2 =
                        # x*(a2*y + b) + (c2*y + d2) =
                        # x*a3 + b3
                        if scalar:
                            out = values
                        else:
                            out[:] = values
                        a3 = self._fastCoeffs[0]*y + self._fastCoeffs[1]
                        b3 = self._fastCoeffs[2]*y + self._fastCoeffs[3]
                        out *= a3
                        out += b3
                    else:
                        if np.scalar:
                            out = values*y*self._fastCoeffs[0]
                        else:
                            out[:] = values*y*self._fastCoeffs[0]
                        out += values*self._fastCoeffs[1]
                        out += y*self._fastCoeffs[2]
                        out += self._fastCoeffs[3]

            return out

        except (IndexError, ZeroDivisionError) as err:
            # In multithreaded environments, there's a rare race condition
            # in which the main channel can be accessed before the calibration
            # channel has loaded. This should fix it.
            logger.warning("%s occurred in Bivariate polynomial %r" %
                           err.__class__.__name__, self.id)
            return None
        
        
    def asDict(self):
        """ Dump the polynomial as a dictionary. Intended for use when
            generating EBML.
        """
        raise TypeError("Can't generate dictionary for %s" %
                        self.__class__.__name__)

    
    def isValid(self, session=None, noBivariates=False):
        """ Check the validity of the Transform.
        """
        if not Transform.isValid(self, session, noBivariates):
            return False
        return all(p.isValid(session, noBivariates) for p in self.subpolys.values())
        

#------------------------------------------------------------------------------ 

class PolyPoly(CombinedPoly):
    """ Calibration transform that combines multiple subchannel polynomials 
        into one single function.
    """
    
    def copy(self):
        """ Create a duplicate of this Transform.
        """
        return self.__class__(self.polys, calId=self.id, dataset=self.dataset)
    
    
    def __init__(self, polys, calId=None, dataset=None):
        self.id = calId
        self.polys = polys
        poly = polys[0]
        for attr in ('dataset', '_eventlist', '_sessionId', 'channelId', 'subchannelId'):
            setattr(self, attr, getattr(poly, attr, None))
        
        self.dataset = self.dataset or dataset
        self._eventlist = None
        self._watchers = weakref.WeakSet()
        self._build()

        self._useMean = True


    def _build(self):
        params = []
        body = []
        for n, p in enumerate(self.polys):
            params.append('x%d' % n)
            if p is None:
                body.append('x%d' % n)
            else:
                start, _, end = p.source.rpartition(':')
                body.append((end or start).replace('x', 'x%d' % n))
        
        # ends with a comma to ensure a tuple is returned
        src = "(%s,)" % (', '.join(body))
        self._str = src

        if 'y' in src:
            params.insert(0, 'y')
            self._noY = False
        else:
            self._noY = (0, 1)
        
        # Merge in all function globals, in case components use additional
        # libraries (e.g. math). 
        evalGlobals = {'math': math}
        for p in self.polys:
            if p is not None:
                evalGlobals.update(p._function.__globals__)
                p.addWatcher(self)
        
        self._source = "lambda %s: %s" % (','.join(params), src)
        self._function = eval(self._source, evalGlobals)
        self._variables = params


    def __call__(self, timestamp, values, session=None, noBivariates=False):
        """ Apply the polynomial to an event. 
        
            :param timestamp: The time of the event to process.
            :param values: The values of the event to process.
            :keyword session: The session containing the event.
        """
        try:
            # Optimization: don't check the other channel if Y is unused
            if self._noY is False:
                if noBivariates:
                    return timestamp, self._function(0, *values)
                    
                session = self.dataset.lastSession if session is None else session
                sessionId = None if session is None else session.sessionId
                
                if self._eventlist is None or self._sessionId != sessionId:
                    channel = self.dataset.channels[self.channelId][self.subchannelId]
                    self._eventlist = channel.getSession(session.sessionId)
                    self._sessionId = session.sessionId
                
                # XXX: Hack! EventList length can be 0 if a thread is running.
                # This almost immediately gets fixed. Find real cause.
                try:    
                    y = self._eventlist.getMean()
                except IndexError:
                    sleep(0.001)
                    if len(self._eventlist) == 0:
                        return None
                    y = self._eventlist.getMean()
                    
                return timestamp, self._function(y, *values)
            
            else:
                return timestamp, self._function(*values)
            
        except (TypeError, IndexError, ZeroDivisionError) as err:
            # In multithreaded environments, there's a rare race condition
            # in which the main channel can be accessed before the calibration
            # channel has loaded. This should fix it.
            if getattr(self.dataset, 'loading', False):
                logger.warning("%s occurred in combined polynomial %r" %
                               (err.__class__.__name__, self))
                return None
            raise


    def inplace(self, values, y=None, timestamp=None, session=None, noBivariates=False, out=None):
        """ In-place transform for the `PolyPoly` transform.  It reduces the
            number of array allocations/operations compared to the normal
            `__call__` method.  The user can supply an `out` argument to save
            the results to that array, or leave `out` equal to `None`.  If `out`
            is `None`, then this method will allocate an array in the shape of
            `values`.

            This method does not do any calculations, and instead leaves that to
            its member polynomials.
        """
        if out is None:
            out = np.zeros_like(values, dtype=np.float64)

        try:
            # Optimization: don't check the other channel if Y is unused
            if self._noY is False:
                if noBivariates:
                    for i, poly in enumerate(self.polys):
<<<<<<< HEAD
                        poly.inplace(values[i], y=0, out=out[i])
=======
                        if np.isscalar(out[i]):
                            out[i] = poly.inplace(values[i], y=0)
                        else:
                            poly.inplace(values[i], y=0, out=out[i])
>>>>>>> 893506ae
                    return out

                session = self.dataset.lastSession if session is None else session
                sessionId = None if session is None else session.sessionId

                if self._eventlist is None or self._sessionId != sessionId:
                    channel = self.dataset.channels[self.channelId][self.subchannelId]
                    self._eventlist = channel.getSession(session.sessionId)
                    self._sessionId = session.sessionId

                # XXX: Hack! EventList length can be 0 if a thread is running.
                # This almost immediately gets fixed. Find real cause.
                try:
                    y = self._eventlist.getMean()
                except IndexError:
                    sleep(0.001)
                    if len(self._eventlist) == 0:
                        return None
                    y = self._eventlist.getMean()

                for i, poly in enumerate(self.polys):
<<<<<<< HEAD
                    poly.inplace(values[i], y=y, out=out[i])
=======
                    if np.isscalar(out[i]):
                        out[i] = poly.inplace(values[i], y=y)
                    else:
                        poly.inplace(values[i], y=y, out=out[i])
>>>>>>> 893506ae
                return out

            else:
                for i, poly in enumerate(self.polys):
<<<<<<< HEAD
                    poly.inplace(values[i], out=out[i])
=======
                    if np.isscalar(out[i]):
                        out[i] = poly.inplace(values[i])
                    else:
                        poly.inplace(values[i], out=out[i])
>>>>>>> 893506ae
                return out

        except (TypeError, IndexError, ZeroDivisionError) as err:
            # In multithreaded environments, there's a rare race condition
            # in which the main channel can be accessed before the calibration
            # channel has loaded. This should fix it.
            if getattr(self.dataset, 'loading', False):
                logger.warning("%s occurred in combined polynomial %r"%
                               (err.__class__.__name__, self))
                return None
            raise


    def isValid(self, session=None, noBivariates=False):
        """ Check the validity of the Transform.
        """
        if not Transform.isValid(self, session, noBivariates):
            return False
        return all(p.isValid(session, noBivariates) for p in self.polys)<|MERGE_RESOLUTION|>--- conflicted
+++ resolved
@@ -1376,14 +1376,10 @@
             if self._noY is False:
                 if noBivariates:
                     for i, poly in enumerate(self.polys):
-<<<<<<< HEAD
-                        poly.inplace(values[i], y=0, out=out[i])
-=======
                         if np.isscalar(out[i]):
                             out[i] = poly.inplace(values[i], y=0)
                         else:
                             poly.inplace(values[i], y=0, out=out[i])
->>>>>>> 893506ae
                     return out
 
                 session = self.dataset.lastSession if session is None else session
@@ -1405,26 +1401,18 @@
                     y = self._eventlist.getMean()
 
                 for i, poly in enumerate(self.polys):
-<<<<<<< HEAD
-                    poly.inplace(values[i], y=y, out=out[i])
-=======
                     if np.isscalar(out[i]):
                         out[i] = poly.inplace(values[i], y=y)
                     else:
                         poly.inplace(values[i], y=y, out=out[i])
->>>>>>> 893506ae
                 return out
 
             else:
                 for i, poly in enumerate(self.polys):
-<<<<<<< HEAD
-                    poly.inplace(values[i], out=out[i])
-=======
                     if np.isscalar(out[i]):
                         out[i] = poly.inplace(values[i])
                     else:
                         poly.inplace(values[i], out=out[i])
->>>>>>> 893506ae
                 return out
 
         except (TypeError, IndexError, ZeroDivisionError) as err:
