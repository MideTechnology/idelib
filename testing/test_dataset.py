"""
Basic IDE library unit tests.

@todo: Remove `Cascading` and `Transformable` unit tests? Those base/mix-in 
    classes were intended to be used internally, and may be factored out
    eventually.
@todo: Remove references to deprecated `parsers.AccelerometerParser` and
    `calibration.AccelTransform`. These classes may be refactored out in the
    future.
"""
import struct
from io import StringIO, BytesIO
import sys
import unittest
import mock
import os

import pytest

import numpy as np  # type: ignore

import idelib
from idelib.dataset import (Cascading,
                            Channel,
                            Dataset,
                            EventArray,
                            Plot,
                            Sensor,
                            Session,
                            SubChannel,
                            Transformable,
                            WarningRange,
                            )
from idelib.transforms import Transform, CombinedPoly, PolyPoly
from idelib.transforms import AccelTransform, Univariate
from idelib import importer
from idelib import parsers

from testing.utils import nullcontext

from .file_streams import makeStreamLike


# ==============================================================================
# Fixtures
# ==============================================================================

_fileStrings = {}


def _load_file(filePath):
    if filePath not in _fileStrings:
        with open(filePath, 'rb') as f:
            _fileStrings[filePath] = f.read()
    out = BytesIO(_fileStrings[filePath])
    out.name = filePath
    return out


@pytest.fixture
def testIDE():
    doc = idelib.importer.openFile(_load_file('./test.ide'))
    idelib.importer.readData(doc)
    return doc


@pytest.fixture
def SSX70065IDE():
    doc = idelib.importer.openFile(_load_file('./testing/SSX70065.IDE'))
    idelib.importer.readData(doc)
    return doc


@pytest.fixture
def SSX_DataIDE():
    doc = idelib.importer.openFile(_load_file('./testing/SSX_Data.IDE'))
    idelib.importer.readData(doc)
    return doc


#===============================================================================
# 
#===============================================================================

class GenericObject(object):
    """ Provide a generic object to pass as an argument in order to mock 
        arbitrary objects.
    """
    def __init__(self):
        self.isUpdated = False
        self.id = None
        self.transform = None
        self.sessions = []
        self.data = []
        self.indexRange = [3]
        self.startTime = 0
        self.sampleTime = 0
        self.numSamples = 1


    def __getitem__(self, index):
        return self.data[index]


    def __len__(self):
        return len(self.data)


    def updateTransforms(self):
        self.isUpdated = True


    def parseWith(self, x, start, end, step, subchannel):
        return (x, start, end, step, subchannel)


    def parseByIndexWith(self, parser, indices, subchannel):
        return (parser, indices, subchannel)


#===============================================================================
# 
#===============================================================================

class TestCascading(unittest.TestCase):
    """ Test case for methods in the Cascading class. """

    def setUp(self):
        self.casc1 = Cascading()
        self.casc1.name = 'parent'
        self.casc2 = Cascading()
        self.casc2.name = 'child'
        self.casc2.parent = self.casc1


    def tearDown(self):
        self.casc1 = None
        self.casc2 = None


    def testHierarchy(self):
        """ Test for hierarchy method. """
        self.assertEqual(self.casc2.hierarchy(), [self.casc1, self.casc2])


    def testPath(self):
        """ Test for path method. """
        self.assertEqual(self.casc1.path(), 'parent')
        self.assertEqual(self.casc2.path(), 'parent:child')
        self.casc1.path = lambda : None
        self.assertEqual(self.casc2.path(), 'child')


    def testRepr(self):
        """ Test that casting to a string creates the correct string. """
        self.assertIn("<Cascading %r at" % 'parent', repr(self.casc1))


#===============================================================================
# 
#===============================================================================

class TestTransformable(unittest.TestCase):
    """ Test case for methods in the Transformable class. """
    def setUp(self):

        # create objects to be used during testing
        self.xform1 = Transformable()
        self.genericObject = GenericObject()

        # configure above objects
        fileStream = makeStreamLike('./testing/SSX70065.IDE')
        self.xform1.dataset = Dataset(fileStream)
        self.xform1.dataset.transforms = {1: "123", 2: "456"}
        self.xform1.children = [self.genericObject]


    def tearDown(self):
        self.xform1.dataset.close()
        self.xform1 = None


    def testSetTransform(self):
        """ Test the setTransform method without updating. """
        self.xform1.setTransform(1, False)
        self.assertEqual(self.xform1.transformId, 1)
        self.assertEqual(self.xform1._transform, 1)

        self.genericObject.id = "12345"
        self.xform1.setTransform(self.genericObject, False)
        self.assertEqual(self.xform1.transformId, "12345")
        self.assertEqual(self.xform1._transform, self.genericObject)

        self.xform1.setTransform(None, False)
        self.assertEqual(self.xform1._transform, Transform.null)


    def testUpdateTransforms(self):
        """ Test the updateTransforms and _updateXformIds methods by calling
            setTransform with updating.
        """
        self.xform1.setTransform(1)
        self.assertEqual(self.xform1.transform, "123")
        self.assertTrue(self.genericObject.isUpdated)

        self.genericObject.isUpdated = False
        aPlaceholderTransform = Transform()
        aPlaceholderTransform.id = 2
        self.xform1.setTransform(aPlaceholderTransform)
        self.assertEqual(self.xform1.transform, "456")
        self.assertTrue(self.genericObject.isUpdated)


    def testGetTransforms(self):
        """ Test that the list of tansforms is being returned properly """
        # TODO: check that this is getting returned properly,
        # I feel like I might be missing something.
        self.xform1.setTransform(1, False)
        self.assertEqual(self.xform1.getTransforms(), [1])
        self.assertEqual(self.xform1.getTransforms(_tlist=[0]), [1, 0])

        parentXform = Transformable()
        parentXform.id = 5
        parentXform.children = [self.xform1]
        parentXform.setTransform(self.xform1, False)
        self.xform1.id = 3
        self.xform1.parent = parentXform

        self.assertEqual(parentXform.getTransforms(), [self.xform1])


#===============================================================================
# 
#===============================================================================

class TestDataset(unittest.TestCase):
    """ Test case for methods in the Dataset class. """

    def setUp(self):
        """ Open a file for testing in a new dataset. """
        self.fileStream = makeStreamLike('./testing/SSX70065.IDE')
        self.dataset = Dataset(self.fileStream)

        self.channelCheck = {}

        # Copied from importer.py:181
        self.channels = DEFAULTS['channels'].copy()
        for chId, chInfo in self.channels.items():
            chArgs = chInfo.copy()
            subchannels = chArgs.pop('subchannels', None)
            self.channelCheck[chId] = Channel(self.dataset, chId, **chArgs.copy())
            channel = self.dataset.addChannel(chId, **chArgs)
            self.assertEqual(channel, self.dataset.channels[chId])
            if subchannels is None:
                continue
            for subChId, subChInfo in subchannels.items():
                channel.addSubChannel(subChId, **subChInfo)
                self.channelCheck[chId].addSubChannel(subChId, **subChInfo)


    def tearDown(self):
        """ Close and dispose of the file. """
        self.dataset.close()
        self.dataset = None


    def testConstructor(self):
        """ Exhaustively check that all the members that get initialized in the
            constructor are being initialized to the correct value.
        """
        self.assertEqual(self.dataset._channels, self.channelCheck)
        self.assertEqual(self.dataset._parsers, None)

        self.assertEqual(self.dataset.currentSession, None)
#         self.assertEqual(
#             self.dataset.ebmldoc,
#             loadSchema(SCHEMA_FILE).load(self.fileStream, 'MideDocument'))
        self.assertEqual(self.dataset.fileDamaged, False)
        self.assertEqual(
            self.dataset.filename, getattr(self.fileStream, "name", None))
        self.assertEqual(self.dataset.lastUtcTime, None)
        self.assertEqual(self.dataset.loadCancelled, False)
        self.assertEqual(self.dataset.loading, True)
        self.assertEqual(self.dataset.name, 'SSX70065')
        self.assertEqual(self.dataset.parent, None)
        self.assertEqual(self.dataset.plots, {})
        self.assertEqual(self.dataset.recorderConfig, None)
        self.assertEqual(self.dataset.recorderInfo, {})
        self.assertEqual(self.dataset.schemaVersion, 2)
        self.assertEqual(self.dataset.sensors, {})
        self.assertEqual(self.dataset.sessions, [])
        self.assertEqual(self.dataset.subsets, [])
        self.assertEqual(self.dataset.transforms, {})
        self.assertEqual(self.dataset.warningRanges, {})


    def testChannels(self):
        """ Test the channels property. """
        self.assertEqual(self.dataset.channels[0], self.channelCheck[0])


    def testClose(self):
        """ Test the close method. """
        self.assertFalse(self.fileStream.closed)
        self.dataset.close()
        self.assertTrue(self.fileStream.closed)


    def testClosed(self):
        """ Test the closed property. """
        self.assertFalse(self.dataset.closed)
        self.dataset.close()
        self.assertTrue(self.dataset.closed)


    def testAddSession(self):
        """ Test that adding sessions properly appends a new session and
            replaces the old currentSession with the new session and that
            lastSession return the most recent session.
        """
        session1 = Session(self.dataset, sessionId=0, startTime=1, endTime=2,
                           utcStartTime=0)
        session2 = Session(self.dataset, sessionId=1, startTime=3, endTime=4,
                           utcStartTime=0)

        # Add a new session, assert that it's the current session
        self.dataset.addSession(1, 2)
        self.assertEqual(self.dataset.sessions[0], session1)
        self.assertEqual(self.dataset.currentSession, session1)

        # Add a new session, assert that it's replaced the previous session
        self.dataset.addSession(3, 4)
        self.assertEqual(self.dataset.sessions[1], session2)
        self.assertEqual(self.dataset.currentSession, session2)
        self.assertEqual(self.dataset.sessions[1], self.dataset.lastSession)


    def testEndSession(self):
        """ Test that ending the current session ends the current session. """
        self.dataset.addSession(1, 2)
        self.dataset.endSession()
        self.assertFalse(self.dataset.currentSession)


    def testAddSensor(self):
        """ Test that the sensors are being added correctly. """
        sensor1 = Sensor(self.dataset, 0)
        sensor2 = Sensor(self.dataset, 'q')

        # test that numeric ids work
        self.dataset.addSensor(0)
        self.assertEqual(sensor1, self.dataset.sensors[0])

        # test that string ids work
        self.dataset.addSensor('q')
        self.assertEqual(sensor2, self.dataset.sensors['q'])


    def testAddChannel(self):
        """ Test that each channel is being added to the dataset correctly, and
            that when refering to channel, a dict is returned containing each 
            channel.
        """
        parser = self.channels[0]['parser']

        # assert errors
        self.assertRaises(TypeError, self.dataset.addChannel)
        self.assertRaises(TypeError, self.dataset.addChannel, 1)

        # assert that the correct channel is returned if it already exists
        self.assertEqual(
            self.dataset._channels[0],
            self.dataset.addChannel(0, parser=parser))

        # assert that a new channel is made when it does not already exist
        self.assertEqual(
            self.dataset.addChannel(2, parser), Channel(self.dataset, 2, parser))


    def testAddTransform(self):
        """ Test that transforms are being added correctly.
            Using Transformables to test this because they're a simple object
            that already has an ID to use.
        """
        # set up new transforms
        xform1 = Transformable()
        xform1.id = 1
        xform2 = Transformable()
        xform2.id = 'q'
        xform3 = Transformable()
        xform3.id = None

        # assert that transforms are being added correctly
        self.dataset.addTransform(xform1)
        self.dataset.addTransform(xform2)
        self.assertEqual(self.dataset.transforms[1], xform1)
        self.assertEqual(self.dataset.transforms['q'], xform2)

        # assert that transforms without an id will raise errors
        self.assertRaises(ValueError, self.dataset.addTransform, xform3)


    def testAddWarning(self):
        """ Test that adding warnings is successfully adding warnings. """
        warning1 = WarningRange(self.dataset, warningId=1, channelId=0,
                                subchannelId=0, high=10)
        self.dataset.addWarning(1, 0, 0, None, 10)

        self.assertEqual(self.dataset.warningRanges[1], warning1)


    def testPath(self):
        """ Test that the path is being assembled correctly. """
        self.assertEqual(self.dataset.name, self.dataset.path())


    def testLastSession(self):
        """ Test the lastSession property. """
        self.dataset.addSession(0, 1, 2)
        self.assertEqual(
            self.dataset.lastSession,
            Session(self.dataset,
                    sessionId=0,
                    startTime=0,
                    endTime=1,
                    utcStartTime=2))

        self.dataset.addSession(4, 5, 6)
        self.assertEqual(
            self.dataset.lastSession,
            Session(self.dataset,
                    sessionId=1,
                    startTime=4,
                    endTime=5,
                    utcStartTime=6))


    def testHasSession(self):
        """ Test the hasSession method. """
        self.dataset.addSession(0, 1, 2)
        self.assertTrue(self.dataset.hasSession(None))
        self.assertTrue(self.dataset.hasSession(0))
        self.assertFalse(self.dataset.hasSession(1))


    def testGetPlots(self):
        """ Test that all the plots are being collected and sorted correctly. """
        subs = self.dataset._channels[0].subchannels
        subs = subs + self.dataset._channels[1].subchannels
        self.assertEqual(subs, self.dataset.getPlots(sort=False))

        subs.sort(key=lambda x: x.displayName)
        self.assertEqual(subs, self.dataset.getPlots())


    def testUpdateTransforms(self):
        """ Test updateTransforms method. """

        # mock the updateTransforms method for the channels in the dataset
        # In this case, just count the number of times it was called
        self.transformsUpdated = 0
        def mockUpdateTransforms():
            self.transformsUpdated += 1

        for x in self.dataset.channels.values():
            x.updateTransforms = mockUpdateTransforms
        self.dataset.updateTransforms()
        self.assertEqual(self.transformsUpdated, len(self.dataset.channels))


#===============================================================================
# 
#===============================================================================

class TestSession(unittest.TestCase):
    """ Test case for methods in the Session class. """

    def testInitAndEQ(self):
        self.dataset = importer.importFile('./testing/SSX70065.IDE')
        session1 = Session(
            self.dataset, sessionId=1, startTime=2, endTime=3, utcStartTime=4)
        session2 = Session(
            self.dataset, sessionId=1, startTime=2, endTime=3, utcStartTime=4)

        self.assertEqual(session1, session2)
        self.assertNotEqual(session1, GenericObject())

        self.assertEqual(session1.dataset, self.dataset)
        self.assertEqual(session1.endTime, 3)
        self.assertEqual(session1.sessionId, 1)
        self.assertEqual(session1.startTime, 2)
        self.assertEqual(session1.utcStartTime, 4)


    def testRepr(self):
        """ Test that __repr__ is creating the correct string. """
        fileStream = makeStreamLike('./testing/SSX70065.IDE')
        dataset = Dataset(fileStream)
        session1 = Session(
            dataset, sessionId=1, startTime=2, endTime=3, utcStartTime=4)
        self.assertIn("<Session (id=1) at", repr(session1))


#===============================================================================
# 
#===============================================================================

class TestSensor(unittest.TestCase):
    """ Test case for methods in the Sensor class. """

    def setUp(self):
        """ Open a file for testing in a new dataset. """
        self.dataset = importer.importFile('./testing/SSX70065.IDE')

        self.sensor1 = Sensor(self.dataset, 1)
        self.sensor2 = Sensor(self.dataset, 2, "3", 4, 5, 6, 7)


    def tearDown(self):
        """ Close and dispose of the file. """
        self.dataset.close()
        self.dataset = None
        self.sensor1 = None
        self.sensor2 = None


    def testInitAndEQ(self):
        """ Test __init__ and __eq__ in Sensor. """
        self.assertNotEqual(self.sensor1, self.sensor2)
        self.assertEqual(self.sensor1, Sensor(self.dataset, 1))

        sensor3 = Sensor(self.dataset, 3, name=None)
        self.assertEqual(sensor3.name, "Sensor%02d")


    def testGetItem(self):
        """ Test for the __getitem__ method. """
        self.sensor1.channels = {'a': 2, 'b': 3, 'e': 4, 'test': 5}
        for x in self.sensor1.channels:
            self.assertEqual(self.sensor1[x], self.sensor1.channels[x])


    def testChildren(self):
        """ Test the children property. """
        self.sensor1.channels = {1: "1"}
        self.assertEqual(self.sensor1.children, ["1"])
        self.assertEqual(self.sensor2.children, [])


    def testBandwidthCutoff(self):
        """ Test the bandwidthCutoff property. """
        self.sensor1._bandwidthCutoff = 5
        self.assertEqual(self.sensor1.bandwidthCutoff, 5)

        self.sensor2.dataset.bandwidthLimits = [0,1,2,3,4,5,6,
                                                {"LowerCutoff":1,
                                                 "UpperCutoff":2}]
        self.assertEqual(self.sensor2.bandwidthCutoff, (1, 2))


    def testBandwidthRolloff(self):
        """ Test the bandwidthRolloff property. """
        self.sensor1._bandwidthRolloff = 5
        self.assertEqual(self.sensor1.bandwidthRolloff, 5)

        self.sensor2.dataset.bandwidthLimits = [0,1,2,3,4,5,6,
                                                {"LowerRolloff":1,
                                                 "UpperRolloff":2}]
        # self.assertEqual(self.sensor2.bandwidthRolloff, (1, 2))
        # TODO make sure that the bandwidthRolloff vs. cutoff thing gets followed up


#===============================================================================
# 
#===============================================================================

class TestChannel(unittest.TestCase):
    """ Test case for methods in the Channel class. """

    def setUp(self):
        """ Open a file for testing in a new dataset. """
        self.dataset = importer.importFile('./testing/SSX70065.IDE')
        self.dataset.addSensor(0)

        self.fakeParser = GenericObject()
        self.fakeParser.types = [0]
        self.fakeParser.format = []

        self.channel1 = Channel(
            self.dataset, channelId=0, name="channel1", parser=self.fakeParser,
            displayRange=[0])
        self.channel2 = Channel(
            self.dataset, channelId=2, parser=self.fakeParser, sensor=0, name=5,
            units=6, transform=7, displayRange=[8], sampleRate=9, cache=10,
            singleSample=11, attributes=12)


    def tearDown(self):
        """ Close and dispose of the file. """
        self.dataset.close()
        self.dataset = None
        self.channel1 = None
        self.channel2 = None
        self.fakeParser = None


    def testInit(self):
        """ Exhaustively test parameters for __init__ """
        self.assertNotEqual(self.channel1, self.channel2)

        self.assertEqual(self.channel1.id, 0)
        self.assertEqual(self.channel1.sensor, None)
        self.assertEqual(self.channel1.parser, self.fakeParser)
        self.assertEqual(self.channel1.units, ('',''))
        self.assertEqual(self.channel1.parent, None)
        self.assertEqual(self.channel1.dataset, self.dataset)
        self.assertEqual(self.channel1.sampleRate, None)
        self.assertEqual(self.channel1.attributes, None)
        self.assertFalse(self.channel1.cache)
        self.assertEqual(self.channel1.singleSample, None)
        self.assertEqual(self.channel1.name, "channel1")
        self.assertEqual(self.channel1.displayName, "channel1")
        self.assertEqual(self.channel1.types, [0])
        self.assertEqual(self.channel1.displayRange,[0])
        self.assertTrue(self.channel1.hasDisplayRange)
        self.assertEqual(self.channel1.subchannels,[None])
        self.assertEqual(self.channel1.sessions, {})
        self.assertEqual(self.channel1.subsampleCount, [0,sys.maxsize])
        self.assertEqual(self.channel1._lastParsed, (None, None))
        self.assertTrue(self.channel1.allowMeanRemoval)

        self.assertEqual(self.channel2.id, 2)
        self.assertEqual(self.channel2.sensor, 0)
        self.assertEqual(self.channel2.parser, self.fakeParser)
        self.assertEqual(self.channel2.units, 6)
        self.assertEqual(self.channel2.parent, 0)
        self.assertEqual(self.channel2.dataset, self.dataset)
        self.assertEqual(self.channel2.sampleRate, 9)
        self.assertEqual(self.channel2.attributes, 12)
        self.assertTrue(self.channel2.cache)
        self.assertEqual(self.channel2.singleSample, 11)
        self.assertEqual(self.channel2.name, 5)
        self.assertEqual(self.channel2.displayName, 5)
        self.assertEqual(self.channel2.types, [0])
        self.assertEqual(self.channel2.displayRange,[8])
        self.assertTrue(self.channel2.hasDisplayRange)
        self.assertEqual(self.channel2.subchannels,[None])
        self.assertEqual(self.channel2.sessions, {})
        self.assertEqual(self.channel2.subsampleCount, [0,sys.maxsize])
        self.assertEqual(self.channel2._lastParsed, (None, None))
        self.assertFalse(self.channel2.allowMeanRemoval)


    def testChildren(self):
        """ Test the children property. """
        self.assertEqual(self.channel1.children, list(iter(self.channel1)))


    def testRepr(self):
        """ Test the repr special method. """
<<<<<<< HEAD
        self.assertIn("<Channel 0: %r at" % 'channel1', repr(self.channel1))


=======
        self.assertIn("<Channel 0 %r" % 'channel1', repr(self.channel1))
        
        
>>>>>>> 54e20598
    def testGetitem(self):
        """ Test the getitem special method. """
        self.assertEqual(self.channel1[0], SubChannel(self.channel1, 0))
        # self.assertEqual(self.channel1[1], SubChannel(self.channel1, 1))
        # TODO: should the above work or not?


    def testLen(self):
        """ Test the len override. """
        self.assertEqual(len(self.channel1),len(self.channel1.subchannels))


    def testIter(self):
        """ Test the iter special method. """
        self.channel1.subchannels = [None]*5
        self.channel1.types = self.channel1.displayRange = [1, 2, 3, 4, 5]

        idx = 0
        for x in self.channel1:
            self.assertEqual(x, SubChannel(self.channel1, idx))
            idx += 1


    def testAddSubChannel(self):
        """ Test the addSubChannel method. """
        self.assertRaises(TypeError, self.channel1.addSubChannel, None)
        self.assertRaises(IndexError, self.channel1.addSubChannel, 5)
        self.assertEqual(self.channel1.addSubChannel(subchannelId=0),
                         SubChannel(self.channel1, 0))


    def testGetSubChannel(self):
        """ Test the getSubChannel method. """
        self.assertEqual(self.channel1.getSubChannel(0),
                         SubChannel(self.channel1, 0))
        self.assertEqual(self.channel1.getSubChannel(0).singleSample,
                         self.channel1.singleSample)


    def testGetSession(self):
        """ Test the getSession method. """
        self.dataset.addSession(0, 1, 2)
        eventArray = EventArray(self.channel1, self.dataset.lastSession)
        self.assertEqual(self.channel1.getSession(), eventArray)
        self.assertEqual(self.channel1.getSession(),
                         self.channel1.getSession(1))
        self.assertRaises(KeyError, self.channel1.getSession, 5)


    def testParseBlock(self):
        """ Test the parseBlock method. """
        fakeBlock = GenericObject()
        self.assertEqual(self.channel1.parseBlock(fakeBlock),
                         [self.channel1.parser, None, None, 1, None])
        self.assertEqual(self.channel1._lastParsed[0],
                         (fakeBlock, None, None, 1, None))
        self.assertEqual(self.channel1._lastParsed[1],
                         [self.channel1.parser, None, None, 1, None])


    def testParseBlockByIndex(self):
        """ Test the parseBlockByIndex method. """
        fakeBlock = GenericObject()
        self.assertEqual(self.channel1.parseBlockByIndex(fakeBlock, 1),
                         [self.channel1.parser, 1, None])


    def testUpdateTransforms(self):
        """ Test the updateTransforms method in this and the superclass. """
        # mock up a few things to isolate the channel
        genericObject = GenericObject()
        genericObject.isUpdated = False
        self.channel1.subchannels = [genericObject]

        self.channel1.updateTransforms()

        self.assertTrue(genericObject.isUpdated)


#===============================================================================
# 
#===============================================================================

class TestSubChannel:
    """ Test case for methods in the SubChannel class. """

    @pytest.fixture
    def dataset(self, SSX70065IDE):
        SSX70065IDE.addSensor(0)
        return SSX70065IDE

    @pytest.fixture
    def fakeParser(self):
        return struct.Struct(b'<hh')

    @pytest.fixture
    def sensor1(self, dataset):
        return Sensor(dataset, 2, '3', 4, 5, 6, 7)

    @pytest.fixture
    def channel1(self, dataset, fakeParser):
        return Channel(
                dataset,
                channelId=0,
                name="channel1",
                parser=fakeParser,
                displayRange=[0],
                )

    @pytest.fixture
    def channel2(self, dataset, fakeParser, sensor1):
        return Channel(
                dataset,
                channelId=2,
                parser=fakeParser,
                sensor=sensor1,
                name="channel2",
                units=6,
                displayRange=[8],
                sampleRate=9,
                cache=10,
                singleSample=11,
                attributes=12,
                )

    @pytest.fixture
    def subChannel1(self, channel2):
        return SubChannel(
                channel2,
                0,
                name=None,
                units=('a', 'b'),
                transform=3,
                displayRange=[4],
                sensorId=5,
                warningId=6,
                axisName=7,
                attributes=8,
                )

    def setUp(self):
        """ Open a file for testing in a new dataset. """
        self.dataset = importer.importFile('./testing/SSX70065.IDE')
        self.dataset.addSensor(0)

        self.fakeParser = GenericObject()
        self.fakeParser.types = [0]
        self.fakeParser.format = []

        self.sensor1 = Sensor(self.dataset, 2, "3", 4, 5, 6, 7)

        self.channel1 = Channel(
            self.dataset, channelId=0, name="channel1", parser=self.fakeParser,
            displayRange=[0])
        self.channel2 = Channel(
            self.dataset, channelId=2, parser=self.fakeParser,
            sensor=self.sensor1, name="channel2", units=6,
            displayRange=[8], sampleRate=9, cache=10, singleSample=11,
            attributes=12)

        self.subChannel1 = SubChannel(self.channel2, 0, name=None,
                                      units=('a', 'b'), transform=3,
                                      displayRange=[4], sensorId=5, warningId=6,
                                      axisName=7, attributes=8)


    def tearDown(self):
        """ Close and dispose of the file. """
        self.dataset.close()
        self.dataset = None
        self.channel1 = None
        self.channel2 = None
        self.fakeParser = None

    def testInit(self, dataset, channel1, channel2, subChannel1):
        """ Test the constructor for SubChannel. """
        assert subChannel1.id == 0
        assert subChannel1.parent == channel2
        assert subChannel1.warningId == 6
        assert subChannel1.cache == channel2.cache
        assert subChannel1.dataset == dataset
        assert subChannel1.axisName == 7
        assert subChannel1.attributes == 8
        assert subChannel1.name == "channel2:00"
        assert subChannel1.units == ('a', 'b')
        assert subChannel1.displayName == 'a'
        assert subChannel1.sensor == channel1.sensor
        assert subChannel1.types == (channel1.types[0], )
        assert subChannel1.displayRange == [4]
        assert subChannel1.hasDisplayRange is True
        assert subChannel1.allowMeanRemoval == channel2.allowMeanRemoval
        assert subChannel1.removeMean is False
        assert subChannel1.singleSample == channel2.singleSample

    def testChildren(self, subChannel1):
        """ Test the children property. """
        assert subChannel1.children == []

    def testSampleRate(self, subChannel1, channel2):
        """ Test the sampleRate property. """
        assert subChannel1.sampleRate == channel2.sampleRate

    def testRepr(self, subChannel1):
        """ Test the repr special method. """
<<<<<<< HEAD
        assert "<SubChannel 2.0: 'SSX70065:3:channel2:channel2:00' at" in repr(subChannel1)

    def testLen(self, subChannel1):
=======
        self.assertIn(
            "<SubChannel 2.0 %r" % 'SSX70065:3:channel2:channel2:00',
            repr(self.subChannel1))
        
        
    def testLen(self):
>>>>>>> 54e20598
        """ Test the len special method. """
        with pytest.raises(AttributeError):
            len(subChannel1)

    def testParser(self, subChannel1, channel2):
        """ Test the parser property. """
        assert subChannel1.parser == channel2.parser

    def testSessions(self, subChannel1):
        """ Test the sessions property. """

        assert subChannel1.sessions == {}

        subChannel1._sessions = [1, 2]

        assert subChannel1.sessions == [1, 2]

    def testParseBlock(self, channel2, subChannel1):
        """ Test the parseBlock method.
            Run the same test as for Channel.
        """
        fakeBlock = GenericObject()

        assert channel2.parseBlock(fakeBlock) == subChannel1.parseBlock(fakeBlock)

    def testParseBlockByIndex(self, channel2, subChannel1):
        """ Test the parseBlockByIndex method.
            Run the same test as for Channel.
        """
        fakeBlock = GenericObject()

        assert channel2.parseBlockByIndex(fakeBlock, 1) == \
               subChannel1.parseBlockByIndex(fakeBlock, 1)

    def testGetSession(self, dataset, channel2, subChannel1):
        """ Test the getSession method. """
        # set up test
        subChannel1.dataset.addSession(0, 1, 2)
        channel2.subchannels = [GenericObject()]
        parentList = dataset.channels[32].getSession()
        parentList.dataset.addSession(0, 1, 2)
        eventArray = EventArray(
            subChannel1,
            session=dataset.lastSession,
            parentList=subChannel1.parent.getSession())

        # check the session was added
        assert subChannel1.getSession() == eventArray
        assert subChannel1._sessions[2] == eventArray
        assert subChannel1.getSession(2) == eventArray

    def testAddSubChannel(self, subChannel1):
        """ Test addSubChannel method.  This will throw an error. """
        with pytest.raises(AttributeError):
            subChannel1.addSubChannel()

    def testGetSubchannel(self, subChannel1):
        """ Test getSubChannel method.  This will always throw an error. """
        with pytest.raises(AttributeError):
            subChannel1.getSubChannel()


#===============================================================================
#
#===============================================================================

class TestEventArray:
    """ Test case for methods in the EventArray class. """

    @pytest.fixture
    def dataset(self, SSX70065IDE):
        SSX70065IDE.addSession(0, 1, 2)
        SSX70065IDE.addSensor(0)

        return SSX70065IDE

    @pytest.fixture
    def fakeParser(self):
        parser = GenericObject()
        parser.types = [0]
        parser.format = []

        return parser

    @pytest.fixture
    def _channel1(self, dataset, fakeParser):
        return Channel(
            dataset, channelId=0, name="channel1", parser=fakeParser,
            displayRange=[0]
        )

    @pytest.fixture
    def eventArray1(self, _channel1, dataset):
        return EventArray(_channel1, session=dataset.sessions[0])

    @pytest.fixture
    def channel1(self, _channel1):
        _channel1.addSubChannel(subchannelId=0)

        return _channel1

    @pytest.fixture
    def subchannel1(self, channel1):
        return SubChannel(channel1, 0)

    @pytest.fixture
    def mockData(self, eventArray1):
        """ mock up a bit of fake data so I don't have to worry that external
            classes are working during testing.
        """
        fakeData = GenericObject()
        fakeData.startTime = 0
        fakeData.indexRange = [0, 4]
        fakeData.sampleTime = 1
        fakeData.numSamples = 1
        eventArray1._data = [fakeData]

    @pytest.fixture
    def channel8(self, testIDE):
        return testIDE.channels[8]

    @pytest.fixture
    def eventArray(self, channel8):
        return channel8.getSession()

    def mockIterSlice(self,  *args, **kwargs):
        """ Mock up iterslice so it doesn't get called while testing
            other methods.
        """
        self.iterArgs = args
        self.kwArgs = kwargs
        return iter(np.array([(0, 1), (0, 2), (0, 3), (0, 4)], dtype=np.float64))

    def mockArraySlice(self,  *args, **kwargs):
        """ Mock up iterslice so it doesn't get called while testing
            other methods.
        """
        self.iterArgs = args
        self.kwArgs = kwargs
        return np.array([(0, 1), (0, 2), (0, 3), (0, 4)], dtype=np.float64)

    def mockXform(self, times, session=None, noBivariates=None):
        self.xformArgs = (times, session, noBivariates)

        self.mockXformReturn[2] += 1

        return list(self.mockXformReturn)

    # --------------------------------------------------------------------------
    # Base Method Tests
    # --------------------------------------------------------------------------

    def testConstructor(self, eventArray1, channel1, dataset):
        """ Test the __init__ method. """
        assert eventArray1._blockIndices == []
        assert eventArray1._blockTimes == []
        assert eventArray1._childLists == []
        assert eventArray1._data == []
        assert eventArray1._firstTime is None
        assert eventArray1._hasSubsamples is False
        assert eventArray1._lastTime is None
        assert eventArray1._length == 0
        assert eventArray1._parentList is None
        assert eventArray1._singleSample == channel1.singleSample

        assert eventArray1.channelId == channel1.id
        assert eventArray1.dataset == channel1.dataset
        assert eventArray1.displayRange == channel1.displayRange
        assert eventArray1.hasMinMeanMax is True
        assert eventArray1.hasDisplayRange == channel1.hasDisplayRange
        assert eventArray1.hasSubchannels is True
        assert eventArray1.noBivariates is False
        assert eventArray1.parent == channel1
        assert eventArray1.removeMean is False
        assert eventArray1.rollingMeanSpan == EventArray.DEFAULT_MEAN_SPAN
        assert eventArray1.session == dataset.sessions[0]
        assert eventArray1.subchannelId is None

        assert eventArray1._blockIndicesArray.size == 0
        assert eventArray1._blockTimesArray.size == 0

    @pytest.mark.skip('not yet implemented')
    def testJoinTimesValues(self):
        pass

    def testUpdateTransformsNoRecursion(self, eventArray1, channel1, dataset):
        """ Test the updateTransforms method. """
        # update transforms without recursion
        eventArray1.updateTransforms(False)
        assert eventArray1._comboXform == PolyPoly([channel1.transform]*len(channel1.types))

        xs = [c.transform if c is not None else None
              for c in channel1.subchannels]
        xs = [CombinedPoly(t, x=channel1.transform, dataset=dataset)
              for t in xs]
        assert eventArray1._fullXform == PolyPoly(xs, dataset=dataset)

    def testUpdateTransformsYesRecursion(self, eventArray1, channel1, dataset):

        # update transforms with recursion
        xs = [c.transform if c is not None else None
              for c in channel1.subchannels]
        xs = [CombinedPoly(t, x=channel1.transform, dataset=dataset)
              for t in xs]
        eventArray1.updateTransforms(True)
        assert eventArray1._displayXform == PolyPoly(xs, dataset=self.dataset)

    def testUpdateTransformsOther(self, eventArray1, channel1, dataset):

        # test for when there's a subchannel with a corresponding session
        eventArray1.session.sessionId = 'session0'
        eventArray1.parent.subchannels[0]._sessions = {'session0': eventArray1}
        eventArray1.updateTransforms()
        xs = [c.transform if c is not None else None
              for c in eventArray1.parent.subchannels]
        assert eventArray1._displayXform == PolyPoly(
                [CombinedPoly(eventArray1.transform, x=xs[0], dataset=dataset)],
                dataset=dataset,
                )

    def testUnits(self, eventArray1):
        """ Test the units property. """
        assert eventArray1.units == ('', '')

    def testPath(self, eventArray1):
        """ Test the path method. """
<<<<<<< HEAD
        assert eventArray1.path() == "channel1, 0"
=======
        self.assertEqual(self.eventArray1.path(), "channel1")
>>>>>>> 54e20598

    def testCopy(self, eventArray1):
        """ Test the copy method. Since this is a shallow copy, don't use the
            build in equality check.
        """
        eventArrayCopy = eventArray1.copy()
        assert eventArray1.parent == eventArrayCopy.parent
        assert eventArray1.session == eventArrayCopy.session
        assert eventArray1.dataset == eventArrayCopy.dataset
        assert eventArray1.hasSubchannels == eventArrayCopy.hasSubchannels
        assert eventArray1.noBivariates == eventArrayCopy.noBivariates
        assert eventArray1.channelId == eventArrayCopy.channelId
        assert eventArray1.subchannelId == eventArrayCopy.subchannelId
        assert eventArray1.channelId == eventArrayCopy.channelId
        assert eventArray1.hasDisplayRange == eventArrayCopy.hasDisplayRange
        assert eventArray1.displayRange == eventArrayCopy.displayRange
        assert eventArray1.removeMean == eventArrayCopy.removeMean
        assert eventArray1.hasMinMeanMax == eventArrayCopy.hasMinMeanMax
        assert eventArray1.rollingMeanSpan == eventArrayCopy.rollingMeanSpan
        assert eventArray1.transform == eventArrayCopy.transform
        assert eventArray1.useAllTransforms == eventArrayCopy.useAllTransforms
        assert eventArray1.allowMeanRemoval == eventArrayCopy.allowMeanRemoval


    @unittest.skip('failing, poorly formed')
    def testAppend(self):
        """ Test the append method. """
        fakeData = GenericObject()
        fakeData.numSamples = 1
        fakeData.startTime = 2
        fakeData.endTime = 4
        fakeData.minMeanMax = (5, 6, 7)

        fakeData.parseMinMeanMax = lambda x: x

        # append boring basic fakeData
        eventArray1.append(fakeData)

        assert fakeData.blockIndex == 0
        assert fakeData.cache is False
        assert fakeData.indexRange == (0, 1)
        assert eventArray1._blockIndices == [0]
        assert eventArray1._blockTimes == [2]
        assert eventArray1._firstTime == 2
        assert eventArray1._lastTime == 4
        assert eventArray1._length == 1
        assert eventArray1._singleSample is True

        # append single sample fakeData
        eventArray1._singleSample = True

        eventArray1.append(fakeData)

        assert fakeData.blockIndex == 1
        assert fakeData.cache is False
        assert fakeData.indexRange == (1, 2)
        assert eventArray1._blockIndices == [0, 1]
        assert eventArray1._blockTimes == [2, 2]
        assert eventArray1._firstTime == 2
        assert eventArray1._lastTime == 4
        assert eventArray1._length == 2
        assert eventArray1._singleSample is True

        # append with times stripped out
        eventArray1.session.firstTime = None
        eventArray1.session.lastTime = None
        eventArray1._firstTime = None

        eventArray1.append(fakeData)

        assert fakeData.blockIndex == 2
        assert fakeData.cache is False
        assert fakeData.indexRange == (2, 3)
        assert eventArray1._blockIndices == [0, 1, 2]
        assert eventArray1._blockTimes == [2, 2, 2]
        assert eventArray1._firstTime == 2
        assert eventArray1._lastTime == 4
        assert eventArray1._length == 3
        assert eventArray1._singleSample is True

    def testGetInterval(self, dataset):
        """ Test the getInterval method. """
        fakeObject = GenericObject()
        fakeObject.startTime = 3
        fakeObject.endTime = 1
        accel = dataset.channels[32].getSession()

        # without _data, return None
        assert accel.getInterval() == None
        assert accel._lastTime is None

        # with mocked data
        accel._data = [fakeObject]
        assert accel.getInterval() == (3, 1)
        assert accel._lastTime == 1

        # with mocked data and a mocked dataset
        accel.dataset = GenericObject()
        accel.dataset.loading = True
        assert accel.getInterval() == (3, 1)

    def mockForGetItem(self, section):
        """ Mock different things for testGetItem. """

        # mock with xforms
        if section == 0:

            mockBlockIndex = [0, 1, 2, 3]

            def mockGetBlockIndexWithIndex(idx, start=None):
                return mockBlockIndex[idx]

            def mockGetBlockIndexRange(idx):
                return mockBlockIndex

            def mockXform(time, val, session=None, noBivariates=False):
                if type(val) is tuple:
                    return time, val
                return time, [val.id]

            def mockParseBlock(block, start=None, end=None, step=None):
                return [(block,)]

            eventArray1._getBlockIndexRange = mockGetBlockIndexRange
            eventArray1._getBlockIndexWithIndex = mockGetBlockIndexWithIndex
            eventArray1.parent.parseBlock = mockParseBlock
            eventArray1._displayXform = eventArray1._comboXform = \
                eventArray1._fullXform = mockXform

            eventArray1._data = [GenericObject() for _ in range(4)]

            for i, datum in enumerate(eventArray1._data):
                datum.id = i

        # mock without xforms
        elif section == 1:

            def mockXform(time, val, session=None, noBivariates=False):
                return None

            eventArray1._displayXform = eventArray1._comboXform = \
                eventArray1._fullXform = mockXform

        # with blockRollingMean
        elif section == 2:

            self.mockForGetItem(0)

            eventArray1._getBlockRollingMean = lambda x: [1]

            def mockXform(time, val, session=None, noBivariates=False):
                if type(val) is tuple:
                    return time, val
                return time, [val.id]

            eventArray1._displayXform = eventArray1._comboXform = \
                eventArray1._fullXform = mockXform

        # for __getitem__ to work in getEventIndexNear
        elif section == 3:
            self.mockForGetItem(0)

            def mockGetBlockSampleTime(idx, start=None):
                return 1

            eventArray1._getBlockSampleTime = mockGetBlockSampleTime

    def testGetItem(self):
        """ Test the getitem special method. """
        length = 4
        eventArray = mock.Mock(spec=EventArray)
        eventArray.configure_mock(
            useAllTransforms=True,
            __len__=lambda self: length,
            _fullXform=None,
            _data=mock.Mock(),
            _getBlockIndexWithIndex=lambda idx: range(length)[idx],
            _getBlockIndexRange=lambda idx: [idx, idx+1],
            _getBlockSampleTime=lambda idx: 0.01*idx,
            parent=mock.Mock(),
            session=mock.sentinel.session,
            noBivariates=mock.sentinel.noBivariates,
        )
        eventArray._data.configure_mock(
            __getitem__=lambda self, i: mock.Mock(
                id=i % length, startTime=eventArray._getBlockSampleTime(i)
            )
        )
        eventArray.parent.configure_mock(
            parseBlock=(lambda block, start=None, end=None, step=1:
                        np.array([[range(length)[block.id]]]))
        )
        with pytest.raises(TypeError):
            eventArray['d']

        # # if the transform returns a none type, it should just skip through
        # # and return None
        # eventArray.configure_mock(
        #     _fullXform=Univariate((None, 0)),
        #     _getBlockRollingMean=lambda blockIdx: None,
        #     hasSubchannels=True,
        # )
        # self.assertEqual(EventArray.__getitem__(eventArray, 0), None)
        # self.assertEqual(EventArray.__getitem__(eventArray, 1), None)
        # self.assertEqual(EventArray.__getitem__(eventArray, 2), None)
        # self.assertEqual(EventArray.__getitem__(eventArray, 3), None)

        # if parent.parseBlock just bounces back data, then it should just
        # get a tuple with the timestamp and data
        eventArray.configure_mock(
            _fullXform=Univariate((7, 0)),
            _getBlockRollingMean=lambda blockIdx: None,
            hasSubchannels=True,
        )
        np.testing.assert_array_equal(EventArray.__getitem__(eventArray, 0), (0.00, 0))
        np.testing.assert_array_equal(EventArray.__getitem__(eventArray, 1), (0.01, 7))
        np.testing.assert_array_equal(EventArray.__getitem__(eventArray, 2), (0.02, 14))
        np.testing.assert_array_equal(EventArray.__getitem__(eventArray, 3), (0.03, 21))

        # If there is an offset, return a tuple of the timestamp and data,
        # minus the offset
        eventArray.configure_mock(
            _fullXform=Univariate((7, 0)),
            _getBlockRollingMean=lambda blockIdx: (-5,),
            hasSubchannels=True,
        )

        np.testing.assert_array_equal(EventArray.__getitem__(eventArray, 0), (0.00, 35))
        np.testing.assert_array_equal(EventArray.__getitem__(eventArray, 1), (0.01, 42))
        np.testing.assert_array_equal(EventArray.__getitem__(eventArray, 2), (0.02, 49))
        np.testing.assert_array_equal(EventArray.__getitem__(eventArray, 3), (0.03, 56))

        # if hasSubchannels is True, return a tuple of the timestamp and
        # the single channel's data
        eventArray.configure_mock(
            _fullXform=Univariate((7, 0)),
            _getBlockRollingMean=lambda blockIdx: None,
            hasSubchannels=False, subchannelId=0
        )
        eventArray.parent.configure_mock()
        np.testing.assert_array_equal(EventArray.__getitem__(eventArray, 0), (0.00, 0))
        np.testing.assert_array_equal(EventArray.__getitem__(eventArray, 1), (0.01, 7))
        np.testing.assert_array_equal(EventArray.__getitem__(eventArray, 2), (0.02, 14))
        np.testing.assert_array_equal(EventArray.__getitem__(eventArray, 3), (0.03, 21))

    def testIter(self, eventArray1):
        """ Test for iter special method. """
        eventArray1.iterSlice = self.mockIterSlice
        np.testing.assert_array_equal(
            [x for x in eventArray1],
            [x for x in eventArray1.iterSlice()]
        )

    @pytest.mark.parametrize('start, end, step',
                             [
                                 (None, None, 1),
                                 (None, None, 5),
                                 (10, 300, 3),
                                 ],
                             )
    def testIterValues(self, eventArray, start, end, step):
        """ Test for itervalues method. """

        values = np.stack(tuple(eventArray.itervalues(start, end, step))).T

        np.testing.assert_array_equal(values, eventArray.arrayValues(start, end, step))

    @pytest.mark.parametrize('start, end, step',
                             [
                                 (None, None, 1),
                                 (None, None, 5),
                                 (10, 300, 3),
                                 ],
                             )
    def testArrayValues(self, testIDE, start, end, step):
        """ Test for arrayValues method. """

        x = np.arange(*(slice(start, end, step).indices(1000)))/1000
        expected = np.floor(np.vstack((x, x**2, x**0.5))*1000 + 1e-6)

        actual = testIDE.channels[8].getSession().arrayValues(start, end, step)

        np.testing.assert_equal(actual, expected)

    @pytest.mark.parametrize('start, end, step',
                             [
                                 (None, None, 1),
                                 (None, None, 5),
                                 (10, 300, 3),
                                 ],
                             )
    def testIterSlice(self, eventArray, start, end, step):
        """ Test for the iterSlice method. """

        values = np.stack(tuple(eventArray.iterSlice(start, end, step))).T

        np.testing.assert_array_equal(values, eventArray.arraySlice(start, end, step))

    @pytest.mark.parametrize('start, end, step',
                             [
                                 (None, None, 1),
                                 (None, None, 5),
                                 (10, 300, 3),
                                 ],
                             )
    def testArraySlice(self, testIDE, start, end, step):
        """ Test for the arraySlice method. """

        x = np.arange(*(slice(start, end, step).indices(1000)))/1000
        expected = np.floor(np.vstack((x, x, x**2, x**0.5))*1000 + 1e-6)
        expected[0] = np.arange(*(slice(start, end, step).indices(1000)))*1000

        actual = testIDE.channels[8].getSession().arraySlice(start, end, step)

        np.testing.assert_equal(actual, expected)

    @pytest.mark.parametrize('jitter, step', [(0.5, 5), (0.5, 1), (0.1, 20), (0.1, 5)])
    def testIterJitterySlice(self, testIDE, jitter, step):
        """ Test for the iterJitterySlice method. """

        targetIdx = np.arange(0, 1000, step)

        dt = np.diff(testIDE.channels[8].getSession()[:][0]).mean()
        idx = np.array([x[0] for x in testIDE.channels[8].getSession().iterJitterySlice(None, None, step, jitter=jitter)])/dt

        np.testing.assert_array_less(np.abs(targetIdx - idx).round(), step/jitter)

    @pytest.mark.parametrize('jitter, step', [(0.5, 5), (0.5, 1), (0.1, 20), (0.1, 5)])
    def testArrayJitterySlice(self, testIDE, jitter, step):
        """ Test for the arrayJitterySlice method. """

        targetIdx = np.arange(0, 1000, step)

        dt = np.diff(testIDE.channels[8].getSession()[:][0]).mean()
        idx = testIDE.channels[8].getSession().arrayJitterySlice(None, None, step, jitter=jitter)[0]/dt

        np.testing.assert_array_less(np.abs(targetIdx - idx).round(), step/jitter)

    @pytest.mark.parametrize('t, expected', [(1, 0), (-1, -1), (1005, 1)])
    def testGetEventIndexBefore(self, testIDE, t, expected):
        """ Test for getEventIndexBefore method. """

        assert testIDE.channels[8].getSession().getEventIndexBefore(t) == expected

    @pytest.mark.parametrize('t, expected', [(1, 0), (-1, 0), (1005, 1), (1e99, 1000)])
    def testGetEventIndexNear(self, testIDE, t, expected):
        """ Test for getEventIndexNear method. """

        assert testIDE.channels[8].getSession().getEventIndexNear(t) == expected

    @pytest.mark.parametrize(
            'indices, expected, isSingleSample',
            [
                ((1,    1500), (1, 2),    False),
                ((None, 1),    (0, 1),    False),
                ((None, None), (0, 1000), False),
                ((2,    -51),  (1, 0),    False),
                ((2,    -51),  (0, 1),    True),
                ((2,    None), (0, 1000), True)
                ],
            )
    def testGetRangeIndices(self, testIDE, indices, expected, isSingleSample):
        """ Test for getRangeIndices method. """
        testIDE.channels[8].singleSample = isSingleSample
        eventArray = testIDE.channels[8].getSession()

        assert eventArray.getRangeIndices(*indices) == expected

    @pytest.mark.parametrize(
            'args, kwargs, expectedIdx',
            [
                ((0, 10000, 1), {'display': False}, (None, 11, None)),
                ((0, 99999999, 1), {'display': False}, (None, None, None)),
                ],
            )
    def testIterRange(self, testIDE, args, kwargs, expectedIdx):
        """ Test for iterRange method. """

        np.testing.assert_array_almost_equal(
                np.vstack(list(testIDE.channels[8].getSession().iterRange(*args, **kwargs))).T,
                testIDE.channels[8].getSession().arraySlice(*expectedIdx),
                )

    @pytest.mark.parametrize(
            'args, kwargs, expectedIdx',
            [
                ((0, 10000, 1), {'display': False}, (None, 11, None)),
                ((0, 99999999, 1), {'display': False}, (None, None, None)),
                ],
            )
    def testArrayRange(self, testIDE, args, kwargs, expectedIdx):
        """ Test for arrayRange method. """

        np.testing.assert_array_almost_equal(
                testIDE.channels[8].getSession().arrayRange(*args, **kwargs),
                testIDE.channels[8].getSession().arraySlice(*expectedIdx),
                )

    def testGetRange(self, testIDE):
        """ Test for getRange method. """

        eventArray = testIDE.channels[8].getSession()

        np.testing.assert_array_almost_equal(
                eventArray.getRange(),
                eventArray.arraySlice(),
                )

    @unittest.skip('failing, poorly formed')
    def testIterMinMeanMax(self):
        """ Test for iterMinMeanMax method. """
        self.mockData()
        eventArray1._data[0].minMeanMax = 1
        eventArray1._data[0].blockIndex = 2
        eventArray1._data[0].min = [3]
        eventArray1._data[0].mean = [4]
        eventArray1._data[0].max = [5]

        self.assertListEqual(
            [x for x in eventArray1.iterMinMeanMax()],
            [((0, 3), (0, 4), (0, 5))]
        )

    def testArrayMinMeanMax(self, eventArray):
        """ Test arrayMinMeanMax. """

        expected = np.zeros((3, 4, 10))
        expected[:, 0, :] = np.linspace(0, 900000, 10)
        expected[1, 1, :] = 499
        expected[1, 2, :] = 332
        expected[1, 3, :] = 666
        expected[2, 1, :] = 999
        expected[2, 2, :] = 998
        expected[2, 3, :] = 999

        # Run tests
        result = eventArray.arrayMinMeanMax()
        print(result[:, 0, :])
        np.testing.assert_array_equal(result, expected)

    def testGetMinMeanMax(self, testIDE):
        """ Test getMinMeanMax. """

        eventArray = testIDE.channels[8].getSession()
        eventArray.hasMinMeanMax = False

        mins_ = [np.concatenate(((d.startTime,), d.min)) for d in eventArray._data]
        means = [np.concatenate(((d.startTime,), d.mean)) for d in eventArray._data]
        maxes = [np.concatenate(((d.startTime,), d.max)) for d in eventArray._data]

        np.testing.assert_array_equal(
                np.stack(eventArray.getMinMeanMax()),
                np.moveaxis(np.stack([mins_, means, maxes]), 1, -1),
                )

    def testGetRangeMinMeanMax(self, testIDE):
        """ Test for getRangeMinMeanMax method. """

        eventArray = testIDE.channels[8].getSession()
        eventArray.hasMinMeanMax = False

        mmm = eventArray.getMinMeanMax()
        _min = mmm[0][1:].min()
        _mean = np.median(mmm[1][1:], axis=-1).mean()
        _max = mmm[2][1:].max()

        np.testing.assert_array_equal(
                eventArray.getRangeMinMeanMax(),
                [_min, _mean, _max],
                )

    def testGetMax(self):
        """ Test for getMax method. """
        # Stub dependencies
        eventArray = mock.Mock(spec=EventArray)
        eventArray.configure_mock(
            _data=mock.Mock(__getitem__=lambda self, idx: mock.Mock(
                indexRange=(mock.sentinel.start, mock.sentinel.end)
            )),
            hasMinMeanMax=False,
            hasSubchannels=False,
            arrayMinMeanMax=(
                lambda *a, **kw:
                np.array([[(0, 3)], [(0, 4)], [(0, 5)]])
            ),
            arraySlice=(
                lambda *a, **kw:
                np.array([(0, 0, 0, 0), (3, 3.5, 4.5, 5)])
            ),
        )

        # Run test
        np.testing.assert_array_equal(EventArray.getMax(eventArray), (0, 5))

    def testGetMin(self):
        """ test for getMin method. """
        # Stub dependencies
        eventArray = mock.Mock(spec=EventArray)
        eventArray.configure_mock(
            _data=mock.Mock(__getitem__=lambda self, idx: mock.Mock(
                indexRange=(mock.sentinel.start, mock.sentinel.end)
            )),
            hasMinMeanMax=False,
            hasSubchannels=False,
            arrayMinMeanMax=(
                lambda *a, **kw:
                np.array([[(0, 3)], [(0, 4)], [(0, 5)]])
            ),
            arraySlice=(
                lambda *a, **kw:
                np.array([(0, 0, 0, 0), (3, 3.5, 4.5, 5)])
            ),
        )

        # Run test
        np.testing.assert_array_equal(EventArray.getMin(eventArray), (0, 3))
        assert eventArray._computeMinMeanMax.call_count == 1

    @pytest.mark.parametrize(
            'kwargs, expected',
            [
                ({}, 1e-3),
                ({'idx': 1}, 1000.),
                ({'idx': 404}, 1000.),
                ],
            )
    def testGetSampleTime(self, testIDE, kwargs, expected):
        """ Test for getSampleTime method. """
        testIDE.channels[8].sampleRate = 1000.
        eventArray = testIDE.channels[8].getSession()

        assert eventArray.getSampleTime(**kwargs) == expected

    @pytest.mark.parametrize(
            'sr, idx, expected',
            [
                (None, None, 1000.),
                (100., None, 100.),
                (None, 1, 1000.),
                (None, 8, 1000.),
                ]
            )
    def testGetSampleRate(self, testIDE, sr, idx, expected):
        """ Test for getSampleRate method. """

        eventArray = testIDE.channels[8].getSession()
        eventArray.parent.sampleRate = sr

        assert eventArray.getSampleRate(idx) == expected

    @pytest.mark.parametrize(
            'at, expected, raises',
            [
                (0, (0, 0, 0, 0), nullcontext()),
                (10, (10, 0, 0, 0), nullcontext()),
                (2000, (2000, 0, 0, 0), nullcontext()),
                (9500, (9500, 0, 0, 0), nullcontext()),
                (-1, None, pytest.raises(IndexError)),
                ],
            )
    def testGetValueAt(self, testIDE, at, expected, raises):
        """ Test for getValueAt method. """

        eventArray = testIDE.channels[8].getSession()
        with raises:
            assert eventArray.getValueAt(at) == expected

    @pytest.mark.parametrize(
            't, expected',
            [
                (0, (499., 332., 666.)),
                (10, (499., 332., 666.)),
                (2000, (499., 332., 666.)),
                (9500, (499., 332., 666.)),
                (-1, (499., 332., 666.)),
                ],
            )
    def testGetMeanNear(self, testIDE, t, expected):
        """ Test for getMeanNear method. """

        eventArray = testIDE.channels[8].getSession()
        assert eventArray.getMeanNear(t) == expected

    def testIterResampledRange(self, testIDE):
        """ Test for iterResampledRange method. """

        eventArray = testIDE.channels[8].getSession()

        dat = eventArray.arraySlice()

        # Run tests
        np.testing.assert_array_almost_equal(
                np.stack(list(eventArray.iterResampledRange(0, 1e6, 9))).T,
                dat[:, [0, 112, 224, 336, 448, 560, 672, 784, 896]],
                )

    def testArrayResampledRange(self, testIDE):
        """ Test for arrayResampledRange method. """

        eventArray = testIDE.channels[8].getSession()

        dat = eventArray.arraySlice()

        # Run tests
        np.testing.assert_array_almost_equal(
                eventArray.arrayResampledRange(0, 1e6, 9),
                dat[:, [0, 112, 224, 336, 448, 560, 672, 784, 896]],
                )

    @pytest.mark.skip("this doesn't actually do anything")
    def testExportCSV(self):
        """ Test for exportCsv method."""
        self.mockData()
        eventArray1._data[0].minMeanMax = 1
        eventArray1._data[0].blockIndex = 2
        eventArray1._data[0].min = [3]
        eventArray1._data[0].mean = [4]
        eventArray1._data[0].max = [5]

    def testMeanRemovalSingleBlock(self, testIDE):
        """ Testing mean removal for spans less than one block """

        eventArray = testIDE.channels[8].getSession()
        eventArray.removeMean = False

        unremovedData = eventArray[:]

        eventArray.rollingMeanSpan = 1
        eventArray.removeMean = True

        for d in eventArray._data:
            unremovedData[1:, slice(*d.indexRange)] -= d.mean[:, np.newaxis]

        removedData = eventArray[:]

        np.testing.assert_array_equal(removedData, unremovedData)

    def testMeanRemovalFullFile(self, testIDE):
        """ Testing mean removal spanning the full file """

        eventArray = testIDE.channels[8].getSession()
        eventArray.removeMean = False

        unremovedData = eventArray[:]
        unremovedData[1:] -= unremovedData[1:].mean(axis=1)[:, np.newaxis]

        eventArray.rollingMeanSpan = -1
        eventArray.removeMean = True

        removedData = eventArray[:]

        np.testing.assert_array_equal(removedData, unremovedData)

#===============================================================================
#
#===============================================================================

class TestPlot:
    """ Unit test for the Plot class. """

    @pytest.fixture
    def channel32(self, SSX70065IDE):
        return SSX70065IDE.channels[32]

    @pytest.fixture
    def eventArray(self, channel32):
        return channel32.getSession()

    @pytest.fixture
    def plot1(self, eventArray):
        return Plot(eventArray, 0, name='Plot1')

    def testConstructor(self, plot1, eventArray):
        """ Test for the constructor. """

        plotParams = (
            plot1.source,
            plot1.id,
            plot1.session,
            plot1.dataset,
            plot1.name,
            plot1.units,
            plot1.attributes,
            )

        targetParams = (
            eventArray,
            0,
            eventArray.session,
            eventArray.dataset,
            'Plot1',
            eventArray.units,
            None,
            )

        assert plotParams == targetParams

    @pytest.mark.parametrize('t', [0, 1, 10, 100, 1000, 10000, 100000])
    def testGetEventIndexBefore(self, eventArray, plot1, t):
        """ Test for getEventIndexBefore method. """

        assert plot1.getEventIndexBefore(t) == eventArray.getEventIndexBefore(t)

    @pytest.mark.skip('not implemented')
    def testGetRange(self):
        """ Test for getRange method. """
        pass


#===============================================================================
#--- Data test cases
#===============================================================================

class TestData:
    """ Basic tests of data fidelity against older, "known good" CSV exports.
        Exports were generated using the library as of the release of 1.8.0.

        Tests are done within a threshold of 0.0015g to account for rounding
        errors. 
    """

    @pytest.fixture
    def dataset(self, SSX_DataIDE):
        return SSX_DataIDE

    @pytest.fixture
    def channel8(self, dataset):
        return dataset.channels[8]

    @pytest.fixture
    def accelArray(self, channel8):
        return channel8.getSession()

    @pytest.fixture
    def out(self):
        return StringIO()

    @staticmethod
    def generateCsvArray(filestream, eventArray, **kwargs):
        eventArray.exportCsv(filestream, **kwargs)
        filestream.seek(0)
        return np.genfromtxt(filestream, delimiter=', ').T

    def testCalibratedExport(self, accelArray, out):
        """ Test regular export, with bivariate polynomials applied.
        """

        new = self.generateCsvArray(out, accelArray)
        old = accelArray.__getitem__(slice(None), display=True)
        old = np.round(1e6*old)/1e6

        np.testing.assert_equal(new[1:], old[1:])

    def testUncalibratedExport(self, accelArray, out):
        """ Test export with no per-channel polynomials."""
        new = self.generateCsvArray(out, accelArray)
        old = accelArray.__getitem__(slice(None), display=True)
        old = np.round(1e6*old)/1e6

        np.testing.assert_equal(new[1:], old[1:])

    def testNoBivariates(self, accelArray, out):
        """ Test export with bivariate polynomial references disabled (values
            only offset, not temperature-corrected).
        """

        accelArray.noBivariates = True

        new = self.generateCsvArray(out, accelArray)
        old = accelArray.__getitem__(slice(None), display=True)
        old = np.round(1e6*old)/1e6

        np.testing.assert_equal(new[1:], old[1:])

    def testRollingMeanRemoval(self, accelArray, out):
        """ Test regular export, with the rolling mean removed from the data.
        """

        removeMean = True
        meanSpan = 5000000

        accelArray.removeMean = removeMean
        accelArray.rollingMeanSpan = meanSpan

        new = self.generateCsvArray(out, accelArray, removeMean=removeMean, meanSpan=meanSpan)
        old = accelArray.__getitem__(slice(None), display=True)
        old = np.round(1e6*old)/1e6

        np.testing.assert_equal(new[1:], old[1:])

    def testTotalMeanRemoval(self, accelArray, out):
        """ Test regular export, calibrated, with the total mean removed from
            the data.
        """

        removeMean = True
        meanSpan = -1

        accelArray.removeMean = removeMean
        accelArray.rollingMeanSpan = meanSpan

        new = self.generateCsvArray(out, accelArray, removeMean=removeMean, meanSpan=meanSpan)
        old = accelArray.__getitem__(slice(None), display=True)
        old = np.round(1e6*old)/1e6

        np.testing.assert_equal(new[1:], old[1:])

    def testCalibratedRollingMeanRemoval(self, accelArray, out):
        """ Test regular export, calibrated, with the rolling mean removed from
            the data.
        """

        removeMean = True
        meanSpan = 5000000

        accelArray.removeMean = removeMean
        accelArray.rollingMeanSpan = meanSpan

        new = self.generateCsvArray(out, accelArray, removeMean=removeMean, meanSpan=meanSpan)
        old = accelArray.__getitem__(slice(None), display=True)
        old = np.round(1e6*old)/1e6

        np.testing.assert_equal(new[1:], old[1:])

    def testCalibratedTotalMeanRemoval(self, accelArray, out):
        """ Test regular export, with the total mean removed from the data.
        """

        removeMean = True
        meanSpan = -1

        accelArray.removeMean = removeMean
        accelArray.rollingMeanSpan = meanSpan

        new = self.generateCsvArray(out, accelArray, removeMean=removeMean, meanSpan=meanSpan)
        old = accelArray.__getitem__(slice(None), display=True)
        old = np.round(1e6*old)/1e6

        np.testing.assert_equal(new[1:], old[1:])

    def testTimestamps(self, accelArray, out):
        """ Tests the timestamps, which are the same on all exports
        """

        new = self.generateCsvArray(out, accelArray)
        old = accelArray[:]
        old = np.round(1e6*old)/1e6

        np.testing.assert_allclose(new[0], old[0], rtol=1e-10)


# ===============================================================================
# 
# ==============================================================================

DEFAULTS = {
    "sensors": {
        0x00: {"name": "832M1 Accelerometer"},
        0x01: {"name": "MPL3115 Temperature/Pressure"}
    },

    "channels": {
            0x00: {"name": "Accelerometer XYZ",
    #                 "parser": struct.Struct("<HHH"),
    #                 "transform": 0, #calibration.AccelTransform(),
                    "parser": parsers.AccelerometerParser(),
                    "transform": AccelTransform(-500,500),
                    "subchannels":{0: {"name": "Accelerometer Z",
                                       "axisName": "Z",
                                       "units":('Acceleration','g'),
                                       "displayRange": (-100.0,100.0),
                                       "transform": 3,
                                       "warningId": [0],
                                       "sensorId": 0,
                                     },
                                   1: {"name": "Accelerometer Y",
                                       "axisName": "Y",
                                       "units":('Acceleration','g'),
                                       "displayRange": (-100.0,100.0),
                                       "transform": 2,
                                       "warningId": [0],
                                       "sensorId": 0,
                                       },
                                   2: {"name": "Accelerometer X",
                                       "axisName": "X",
                                       "units":('Acceleration','g'),
                                       "displayRange": (-100.0,100.0),
                                       "transform": 1,
                                       "warningId": [0],
                                       "sensorId": 0,
                                       },
                                },
                   },
            0x01: {"name": "Pressure/Temperature",
                   "parser": parsers.MPL3115PressureTempParser(),
                   "subchannels": {0: {"name": "Pressure",
                                       "units":('Pressure','Pa'),
                                       "displayRange": (0.0,120000.0),
                                      "sensorId": 1,
                                       },
                                   1: {"name": "Temperature",
                                       "units":('Temperature','\xb0C'),
                                       "displayRange": (-40.0,80.0),
                                      "sensorId": 1,
                                       }
                                   },
                   "cache": True,
                   "singleSample": True,
                   },
    },

    "warnings": [{"warningId": 0,
                   "channelId": 1,
                   "subchannelId": 1,
                   "low": -20.0,
                   "high": 60.0
                   }]
}<|MERGE_RESOLUTION|>--- conflicted
+++ resolved
@@ -658,15 +658,9 @@
 
     def testRepr(self):
         """ Test the repr special method. """
-<<<<<<< HEAD
-        self.assertIn("<Channel 0: %r at" % 'channel1', repr(self.channel1))
-
-
-=======
         self.assertIn("<Channel 0 %r" % 'channel1', repr(self.channel1))
-        
-        
->>>>>>> 54e20598
+
+
     def testGetitem(self):
         """ Test the getitem special method. """
         self.assertEqual(self.channel1[0], SubChannel(self.channel1, 0))
@@ -871,18 +865,9 @@
 
     def testRepr(self, subChannel1):
         """ Test the repr special method. """
-<<<<<<< HEAD
-        assert "<SubChannel 2.0: 'SSX70065:3:channel2:channel2:00' at" in repr(subChannel1)
+        assert "<SubChannel 2.0 'SSX70065:3:channel2:channel2:00'" in repr(subChannel1)
 
     def testLen(self, subChannel1):
-=======
-        self.assertIn(
-            "<SubChannel 2.0 %r" % 'SSX70065:3:channel2:channel2:00',
-            repr(self.subChannel1))
-        
-        
-    def testLen(self):
->>>>>>> 54e20598
         """ Test the len special method. """
         with pytest.raises(AttributeError):
             len(subChannel1)
@@ -1109,11 +1094,7 @@
 
     def testPath(self, eventArray1):
         """ Test the path method. """
-<<<<<<< HEAD
-        assert eventArray1.path() == "channel1, 0"
-=======
-        self.assertEqual(self.eventArray1.path(), "channel1")
->>>>>>> 54e20598
+        assert eventArray1.path() == "channel1"
 
     def testCopy(self, eventArray1):
         """ Test the copy method. Since this is a shallow copy, don't use the
