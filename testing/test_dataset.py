--- conflicted
+++ resolved
@@ -79,7 +79,6 @@
 #===============================================================================
 # 
 #===============================================================================
-
 
 class GenericObject(object):
     """ Provide a generic object to pass as an argument in order to mock 
@@ -1395,30 +1394,6 @@
 
     def testArrayMinMeanMax(self, eventArray):
         """ Test arrayMinMeanMax. """
-<<<<<<< HEAD
-        # TODO test other hasSubchannels x times combos
-
-        doc = importer.importFile('test.ide')
-        eventArray8 = doc.channels[8].getSession()
-        doc.transforms[9].coefficients = (2, 0)  # modify a transform to ensure it's being used
-        doc.updateTransforms()
-
-        # issue with the test file, all blocks have the same minmeanmax.  Could be worse.
-        # (min, mean, max) x (t, sch1, sch2, sch3) x (time)
-        expected = np.empty((3, 4, 10))
-        # fill times
-        expected[:, 0] = 1e5*np.arange(10)
-        # mins are all 0
-        expected[0, 1:] = 0
-        # means: [499, 332, 666]
-        expected[1, 1:, :] = 2*np.array([499, 332, 666])[:, np.newaxis]
-        # maxes: [999, 998, 999]
-        expected[2, 1:, :] = 2*np.array([999, 998, 999])[:, np.newaxis]
-
-        result = eventArray8.arrayMinMeanMax()
-
-        # Run tests
-=======
 
         expected = np.zeros((3, 4, 10))
         expected[:, 0, :] = np.linspace(0, 900000, 10)
@@ -1432,35 +1407,11 @@
         # Run tests
         result = eventArray.arrayMinMeanMax()
         print(result[:, 0, :])
->>>>>>> 7b23518b
         np.testing.assert_array_equal(result, expected)
 
     def testGetMinMeanMax(self, testIDE):
         """ Test getMinMeanMax. """
 
-<<<<<<< HEAD
-        doc = importer.importFile('test.ide')
-        eventArray8 = doc.channels[8].getSession()
-        doc.transforms[9].coefficients = (2, 0)  # modify a transform to ensure it's being used
-        doc.updateTransforms()
-
-        # issue with the test file, all blocks have the same minmeanmax.  Could be worse.
-        # (min, mean, max) x (t, sch1, sch2, sch3) x (time)
-        expected = np.empty((3, 4, 10))
-        # fill times
-        expected[:, 0] = 1e5*np.arange(10)
-        # mins are all 0
-        expected[0, 1:] = 0
-        # means: [499, 332, 666]
-        expected[1, 1:, :] = 2*np.array([499, 332, 666])[:, np.newaxis]
-        # maxes: [999, 998, 999]
-        expected[2, 1:, :] = 2*np.array([999, 998, 999])[:, np.newaxis]
-
-        result = eventArray8.getMinMeanMax()
-
-        # Run tests
-        np.testing.assert_array_equal(result, expected)
-=======
         eventArray = testIDE.channels[8].getSession()
         eventArray.hasMinMeanMax = False
 
@@ -1472,7 +1423,6 @@
                 np.stack(eventArray.getMinMeanMax()),
                 np.moveaxis(np.stack([mins_, means, maxes]), 1, -1),
                 )
->>>>>>> 7b23518b
 
     def testGetRangeMinMeanMax(self, testIDE):
         """ Test for getRangeMinMeanMax method. """
