""" 
Utility script to do multiple builds. Makes the build number and other info
available to the built apps by modifying `build_info.py`.

@todo: Clean this up: fix absolute paths, make more modular.
"""
from __future__ import print_function

import argparse
from datetime import datetime
from glob import glob
import json
import logging
import os
from shutil import copyfile
import socket
import subprocess
import sys
import time
import zipfile

from docutils.examples import html_body
# from git import InvalidGitRepositoryError
# from git.repo import Repo

from assembly import birth_utils as util

HOME_DIR = os.getcwd()
VERSION_INFO_FILE = 'updater files/slam_stick_lab.json'
BETA_INFO_FILE = 'updater files/slam_stick_lab_beta.json'
RELEASE_NOTES_FILE = 'updater files/slam_stick_lab_changelog.txt'
RELEASE_NOTES_HTML = util.changeFilename(RELEASE_NOTES_FILE, ext=".html")

VERPATCH_PATH = os.path.realpath(r"..\verpatch-bin-1.0.10\verpatch.exe")

<<<<<<< HEAD
PYINSTALLER_32 = r'venv\python27_32\Scripts\pyinstaller.exe'
PYINSTALLER_64 = r'venv\python27_64\Scripts\pyinstaller.exe'
=======
# PYINSTALLER_32 = r'c:\Python27_32\Scripts\pyinstaller.exe'
# PYINSTALLER_64 = r'c:\Python27\Scripts\pyinstaller.exe'

PYINSTALLER_32 = r'venv\python27_wx3_32b\Scripts\pyinstaller.exe'
PYINSTALLER_64 = r'venv\python27_wx3\Scripts\pyinstaller.exe'
>>>>>>> 64834a46

builds = (
#     PYINSTALLER_32 + r' %(options)s --noconfirm --onefile --distpath="%(dist_32)s" -i .\ssl.ico viewer-win-onefile.spec',
    PYINSTALLER_64 + r' --noconfirm --onefile --distpath="%(dist_64)s" --workpath=build_64 -i .\ssl.ico viewer-win-onefile.spec',
#     PYINSTALLER_32 + r' %(options)s --noconfirm --onefile --distpath="%(dist_32)s" -i .\ssl.ico viewer.spec',
#     PYINSTALLER_64 + r' --noconfirm --onefile --distpath="%(dist_64)s" --workpath=build_64 -i .\ssl.ico viewer.spec',
)

logger = logging.getLogger('SlamStickLab.BuildAll')

#===============================================================================
# 
#===============================================================================

def writeInfo(version, debug, beta, buildNum, buildTime, buildMachine, 
              branch=None, commit=None):
    """ Write the latest build info (date, build number, etc.) to the
        ``build_info.py`` module.
    """
    with open('build_info.py', 'wb') as f:
        f.write('# AUTOMATICALLY UPDATED FILE: EDIT WITH CAUTION!\n')
        f.write('VERSION = %s\n' % str(version))
        f.write('DEBUG = %s\n' % debug)
        f.write('BETA = %s\n' % beta)
        f.write('\n# AUTOMATICALLY-GENERATED CONTENT FOLLOWS; DO NOT EDIT MANUALLY!\n')
        f.write('BUILD_NUMBER = %d\n' % buildNum)
        f.write('BUILD_TIME = %d\n' % buildTime)
        f.write('BUILD_MACHINE = %r\n' % buildMachine)
        f.write('REPO_BRANCH = %r\n' % branch)
        f.write('REPO_COMMIT_ID = %r' % commit)


def updateJson(version, filename=VERSION_INFO_FILE, preview=False):
    """ Update the JSON file used to announce the new version.
    """
    with open(VERSION_INFO_FILE, 'r') as f:
        info = json.load(f)
     
    info["version"] = version
    info["date"] = int(thisTime)
    
    if not args.preview:
        with open(filename,'w') as f:
            json.dump(info, f)
    
    return info


def makeReleaseNotes(textfile=RELEASE_NOTES_FILE, output=None):
    """ Use docutils to generate HTML release notes.
    """
    if output is None:
        output = util.changeFilename(textfile, ext=".html")

    with open(textfile, "rb") as f:
        txt = unicode(f.read(), encoding="utf8")
        html = html_body(txt).replace("h1>", "h2>")
        
    with open(output, "wb") as f:
        f.write("<html><body>\n")
        f.write("<!-- automatically generated; edits will be lost! -->\n")
        f.write(html)
        f.write("</body></html>\n")
    
    return output
    

def compressFiles(args):
    """ Create zips of the executables, ready for upload.
    """
    for k,v in args.items():
        if not k.startswith('dist_'):
            continue
        exes = glob(os.path.join(v, '*.exe'))
        for ex in exes:
            path, zipname = os.path.split(ex)
            zipname = zipname.replace(' ','_').replace('(','').replace(')','')
            zipname = os.path.splitext(zipname)[0] + '.zip'
            zipname = os.path.join(path, zipname)
            if os.path.exists(zipname):
                print("Skipping existing file %s" % zipname)
                continue
            else:
                print("Creating zip %s" % zipname)
            z = zipfile.ZipFile(zipname, 'w', zipfile.ZIP_DEFLATED)
            z.write(ex)
            z.close()
            
        # Only one directory of exes
        break
                

def setWindowsInfo(filename, version, buildNum, suffix=None, comment=None,
                   year=None):
    """ Set the Windows application information using verpatch.
    """
    year = datetime.now().year if year is None else year

    if isinstance(version, (list, tuple)):
        version = '.'.join(map(str, version))
    version = "%s.%s" % (version, buildNum)
    fileVersion = version
    
    if isinstance(suffix, basestring):
        suffix = suffix.strip() 
        if suffix:
            fileVersion = "%s %s" % (version, suffix)

    cmd = ('%(verpatch)s "%(app)s" "%(fileVersion)s" /va '
           '/s company "%(company)s" '
           '/s copyright "(c) %(year)s %(company)s" '
           '/pv "%(productVersion)s" '
           '/s desc "Utility for configuring and analyzing data from Slam Stick data recorders." '
           '/s product "Slam Stick Lab"')

    args = {'verpatch': VERPATCH_PATH,
            'app': filename,
            'fileVersion': fileVersion,
            'productVersion': version,
            'company': "Mide Technology Corporation",
            'year': year,
            'comment': comment}

    if comment is not None:
        cmd += '/sc %(comment)r'
        
    print(repr(cmd % args))
    subprocess.call(cmd % args, stdout=sys.stdout, stdin=sys.stdin, shell=True)


def setAllWindowsInfo(args, version, buildNum, suffix=None, comment=None, 
                      year=None):
    """ Set the Windows application information for all binaries using
        verpatch. Calls `setWindowsInfo()`
    """
    exes = set()
    for k,v in args.items():
        if not k.startswith('dist_'):
            continue
        exes.update(glob(os.path.join(v, '*.exe')))

    for ex in exes:
        setWindowsInfo(ex, version, buildNum, suffix, comment, year)
            
            
#===============================================================================
# 
#===============================================================================

if __name__ == "__main__":
    
    parser = argparse.ArgumentParser(description="Multi-Target Builder")
    parser.add_argument('-v', '--version',  
                        help="A new version number, as 'x.y.z'. "
                        "Note: editing build_info.py is better.")
    parser.add_argument('-b', '--beta', action='store_true',
                        help="Builds a 'beta' release; sets BETA flag.")
    parser.add_argument('-r', '--release', action="store_true",
                        help="Builds are for release; build without DEBUG.")
    parser.add_argument('-n', '--noincrement', action="store_true",
                        help="Don't increase the build number.")
    parser.add_argument('-c', '--clean', action="store_true",
                        help="Clean the PyInstaller cache (fix 'end of file' errors)")
    parser.add_argument('-a', '--allowDirty', action="store_true",
                        help=("Allow builds if the git repo is 'dirty' (i.e. has "
                              "uncommitted changes)"))
    parser.add_argument('-p', '--preview', action="store_true",
                        help="Don't build, just preview.")
    args = parser.parse_args()
    
    #===============================================================================
    # 
    #===============================================================================
    
    t0 = datetime.now()
    
<<<<<<< HEAD
#     try:
#         repo = Repo('.')
#     except InvalidGitRepositoryError:
#         repo = None
#     
#     if repo is not None:
#         if repo.is_dirty:
#             if args.allowDirty:
#                 logger.warning("Repository is dirty, but ignoring it.")
#             else:
#                 print("*** Repository is dirty! Commit all changes before building!")
#                 exit(1)
    repo = None
=======
    try:
        repo = Repo('.')
    except InvalidGitRepositoryError:
        repo = None
    
    if repo is not None:
        if repo.is_dirty():
            if args.allowDirty:
                logger.warning("Repository is dirty, but ignoring it.")
            else:
                print("*** Repository is dirty! Commit all changes before building!")
                exit(1)
>>>>>>> 64834a46
    
    if not os.path.exists(VERPATCH_PATH):
        logger.error("Could not find VERPATCH.EXE utility!")
        exit(1)
    
    try:
        sys.path.append(HOME_DIR)
        from build_info import VERSION, BETA, DEBUG, BUILD_NUMBER, BUILD_MACHINE, BUILD_TIME
        from build_info import REPO_BRANCH, REPO_COMMIT_ID
        
        if args.version is not None:
            thisVersion = map(int, filter(len, args.version.split('.')))
            thisVersion = tuple(thisVersion + ([0] * (3-len(thisVersion)))) 
        else:
            thisVersion = VERSION
        
        thisBuildNumber = BUILD_NUMBER - 1 if args.noincrement else BUILD_NUMBER
        thisBeta = args.beta is True
        thisDebug = not (args.release or thisBeta)
        thisTime = time.time()
        
        thisBranch = thisCommit = None
        if repo is not None:
            try:
                thisBranch = repo.active_branch.name
                thisCommit = repo.iter_commits().next().hexsha
            except (AttributeError, IndexError):
                pass 
        
        if not args.preview:
            writeInfo(thisVersion, thisDebug, thisBeta, thisBuildNumber, thisTime, socket.gethostname(), thisBranch, thisCommit)
        versionString = '.'.join(map(str,thisVersion))
    
    except ImportError:
        print("import error")
        logger.warning("*** Couldn't read and/or change build number!")
        thisBuildNumber = thisVersion = versionString = "Unknown"
        thisDebug = True
    
    print("*"*78)
    print ("*** Building Version %s, Build number %d," % 
           (versionString,thisBuildNumber), end=' ')
    if thisDebug:
        print("DEBUG version")
    elif thisBeta:
        print("BETA version")
    else:
        print("Release version")
    
    buildType = ''
    if thisDebug:
        buildType = ' experimental'
    elif thisBeta:
        buildType = ' beta'
        
    buildArgs = {
    #     'dist_32': 'Slam Stick Lab v%s.%04d (32 bit)%s' % (versionString, thisBuildNumber, ' experimental' if thisDebug else ''),
    #     'dist_64': 'Slam Stick Lab v%s.%04d (64 bit)%s' % (versionString, thisBuildNumber, ' experimental' if thisDebug else ''),
        'dist_32': 'Slam Stick Lab v%s.%04d%s' % (versionString, thisBuildNumber, buildType),
        'dist_64': 'Slam Stick Lab v%s.%04d%s' % (versionString, thisBuildNumber, buildType),
        'options': '--clean' if args.clean else ''
    }
    
    # TODO: Generate release notes HTML from ReStructuredText TXT file.
    try:
        print("Copying release notes to ABOUT directory...")
        notes = util.changeFilename(RELEASE_NOTES_HTML, path="ABOUT")
        copyfile(RELEASE_NOTES_HTML, notes)
    except (IOError):
        print("Could not copy release notes!")
    
    bad = 0
    for i, build in enumerate(builds):
        print("="*78),("\nBuild #%d: %s\n" % (i+1, build % buildArgs)),("="*78)
        if args.preview:
            bad = 0
        else:
            bad += subprocess.call(build % buildArgs, stdout=sys.stdout, stdin=sys.stdin, shell=True)
    
    try:
        print("Setting Windows version information...")
        
        setAllWindowsInfo(buildArgs, versionString, thisBuildNumber, buildType)
    except (IOError, WindowsError):
        print("Could not set Windows version info!")
    
    print("*"*78)
    print("Completed %d builds, %d failures in %s" % (len(builds), bad, datetime.now() - t0))
    
    if bad == len(builds):
        print("Everything failed; restoring old build_info.")
        if not args.preview:
            writeInfo(VERSION, DEBUG, BETA, BUILD_NUMBER, BUILD_TIME, 
                      BUILD_MACHINE, REPO_BRANCH, REPO_COMMIT_ID)
    else:
        print("Version: %s, build %s, DEBUG=%s, BETA=%s" %
              (versionString, thisBuildNumber, thisDebug, thisBeta))
        # Reset the DEBUG variable in the info file (local runs are always DEBUG)
        if not args.preview:
            writeInfo(thisVersion, True, True, thisBuildNumber+1, thisTime, 
                      socket.gethostname(), thisBranch, thisCommit)
    
    if args.release and bad == 0:
        print("*"*78)
        print("Everything is okay; updating version info file '%s'" % VERSION_INFO_FILE)
        info = updateJson(thisVersion, VERSION_INFO_FILE, preview=args.preview)
        if args.preview:
            print("PREVIEW of info file: %s" % json.dumps(info))
        else:
            compressFiles(buildArgs)
    
        # TEST
        compressFiles(buildArgs)
            
    print("*"*78)<|MERGE_RESOLUTION|>--- conflicted
+++ resolved
@@ -33,16 +33,8 @@
 
 VERPATCH_PATH = os.path.realpath(r"..\verpatch-bin-1.0.10\verpatch.exe")
 
-<<<<<<< HEAD
 PYINSTALLER_32 = r'venv\python27_32\Scripts\pyinstaller.exe'
 PYINSTALLER_64 = r'venv\python27_64\Scripts\pyinstaller.exe'
-=======
-# PYINSTALLER_32 = r'c:\Python27_32\Scripts\pyinstaller.exe'
-# PYINSTALLER_64 = r'c:\Python27\Scripts\pyinstaller.exe'
-
-PYINSTALLER_32 = r'venv\python27_wx3_32b\Scripts\pyinstaller.exe'
-PYINSTALLER_64 = r'venv\python27_wx3\Scripts\pyinstaller.exe'
->>>>>>> 64834a46
 
 builds = (
 #     PYINSTALLER_32 + r' %(options)s --noconfirm --onefile --distpath="%(dist_32)s" -i .\ssl.ico viewer-win-onefile.spec',
@@ -54,10 +46,10 @@
 logger = logging.getLogger('SlamStickLab.BuildAll')
 
 #===============================================================================
-# 
+#
 #===============================================================================
 
-def writeInfo(version, debug, beta, buildNum, buildTime, buildMachine, 
+def writeInfo(version, debug, beta, buildNum, buildTime, buildMachine,
               branch=None, commit=None):
     """ Write the latest build info (date, build number, etc.) to the
         ``build_info.py`` module.
@@ -80,14 +72,14 @@
     """
     with open(VERSION_INFO_FILE, 'r') as f:
         info = json.load(f)
-     
+
     info["version"] = version
     info["date"] = int(thisTime)
-    
+
     if not args.preview:
         with open(filename,'w') as f:
             json.dump(info, f)
-    
+
     return info
 
 
@@ -100,15 +92,15 @@
     with open(textfile, "rb") as f:
         txt = unicode(f.read(), encoding="utf8")
         html = html_body(txt).replace("h1>", "h2>")
-        
+
     with open(output, "wb") as f:
         f.write("<html><body>\n")
         f.write("<!-- automatically generated; edits will be lost! -->\n")
         f.write(html)
         f.write("</body></html>\n")
-    
+
     return output
-    
+
 
 def compressFiles(args):
     """ Create zips of the executables, ready for upload.
@@ -130,10 +122,10 @@
             z = zipfile.ZipFile(zipname, 'w', zipfile.ZIP_DEFLATED)
             z.write(ex)
             z.close()
-            
+
         # Only one directory of exes
         break
-                
+
 
 def setWindowsInfo(filename, version, buildNum, suffix=None, comment=None,
                    year=None):
@@ -145,9 +137,9 @@
         version = '.'.join(map(str, version))
     version = "%s.%s" % (version, buildNum)
     fileVersion = version
-    
+
     if isinstance(suffix, basestring):
-        suffix = suffix.strip() 
+        suffix = suffix.strip()
         if suffix:
             fileVersion = "%s %s" % (version, suffix)
 
@@ -168,12 +160,12 @@
 
     if comment is not None:
         cmd += '/sc %(comment)r'
-        
+
     print(repr(cmd % args))
     subprocess.call(cmd % args, stdout=sys.stdout, stdin=sys.stdin, shell=True)
 
 
-def setAllWindowsInfo(args, version, buildNum, suffix=None, comment=None, 
+def setAllWindowsInfo(args, version, buildNum, suffix=None, comment=None,
                       year=None):
     """ Set the Windows application information for all binaries using
         verpatch. Calls `setWindowsInfo()`
@@ -186,16 +178,16 @@
 
     for ex in exes:
         setWindowsInfo(ex, version, buildNum, suffix, comment, year)
-            
-            
+
+
 #===============================================================================
-# 
+#
 #===============================================================================
 
 if __name__ == "__main__":
-    
+
     parser = argparse.ArgumentParser(description="Multi-Target Builder")
-    parser.add_argument('-v', '--version',  
+    parser.add_argument('-v', '--version',
                         help="A new version number, as 'x.y.z'. "
                         "Note: editing build_info.py is better.")
     parser.add_argument('-b', '--beta', action='store_true',
@@ -212,19 +204,18 @@
     parser.add_argument('-p', '--preview', action="store_true",
                         help="Don't build, just preview.")
     args = parser.parse_args()
-    
+
     #===============================================================================
-    # 
+    #
     #===============================================================================
-    
+
     t0 = datetime.now()
-    
-<<<<<<< HEAD
+
 #     try:
 #         repo = Repo('.')
 #     except InvalidGitRepositoryError:
 #         repo = None
-#     
+#
 #     if repo is not None:
 #         if repo.is_dirty:
 #             if args.allowDirty:
@@ -233,61 +224,47 @@
 #                 print("*** Repository is dirty! Commit all changes before building!")
 #                 exit(1)
     repo = None
-=======
-    try:
-        repo = Repo('.')
-    except InvalidGitRepositoryError:
-        repo = None
-    
-    if repo is not None:
-        if repo.is_dirty():
-            if args.allowDirty:
-                logger.warning("Repository is dirty, but ignoring it.")
-            else:
-                print("*** Repository is dirty! Commit all changes before building!")
-                exit(1)
->>>>>>> 64834a46
-    
+
     if not os.path.exists(VERPATCH_PATH):
         logger.error("Could not find VERPATCH.EXE utility!")
         exit(1)
-    
+
     try:
         sys.path.append(HOME_DIR)
         from build_info import VERSION, BETA, DEBUG, BUILD_NUMBER, BUILD_MACHINE, BUILD_TIME
         from build_info import REPO_BRANCH, REPO_COMMIT_ID
-        
+
         if args.version is not None:
             thisVersion = map(int, filter(len, args.version.split('.')))
-            thisVersion = tuple(thisVersion + ([0] * (3-len(thisVersion)))) 
+            thisVersion = tuple(thisVersion + ([0] * (3-len(thisVersion))))
         else:
             thisVersion = VERSION
-        
+
         thisBuildNumber = BUILD_NUMBER - 1 if args.noincrement else BUILD_NUMBER
         thisBeta = args.beta is True
         thisDebug = not (args.release or thisBeta)
         thisTime = time.time()
-        
+
         thisBranch = thisCommit = None
         if repo is not None:
             try:
                 thisBranch = repo.active_branch.name
                 thisCommit = repo.iter_commits().next().hexsha
             except (AttributeError, IndexError):
-                pass 
-        
+                pass
+
         if not args.preview:
             writeInfo(thisVersion, thisDebug, thisBeta, thisBuildNumber, thisTime, socket.gethostname(), thisBranch, thisCommit)
         versionString = '.'.join(map(str,thisVersion))
-    
+
     except ImportError:
         print("import error")
         logger.warning("*** Couldn't read and/or change build number!")
         thisBuildNumber = thisVersion = versionString = "Unknown"
         thisDebug = True
-    
+
     print("*"*78)
-    print ("*** Building Version %s, Build number %d," % 
+    print ("*** Building Version %s, Build number %d," %
            (versionString,thisBuildNumber), end=' ')
     if thisDebug:
         print("DEBUG version")
@@ -295,13 +272,13 @@
         print("BETA version")
     else:
         print("Release version")
-    
+
     buildType = ''
     if thisDebug:
         buildType = ' experimental'
     elif thisBeta:
         buildType = ' beta'
-        
+
     buildArgs = {
     #     'dist_32': 'Slam Stick Lab v%s.%04d (32 bit)%s' % (versionString, thisBuildNumber, ' experimental' if thisDebug else ''),
     #     'dist_64': 'Slam Stick Lab v%s.%04d (64 bit)%s' % (versionString, thisBuildNumber, ' experimental' if thisDebug else ''),
@@ -309,7 +286,7 @@
         'dist_64': 'Slam Stick Lab v%s.%04d%s' % (versionString, thisBuildNumber, buildType),
         'options': '--clean' if args.clean else ''
     }
-    
+
     # TODO: Generate release notes HTML from ReStructuredText TXT file.
     try:
         print("Copying release notes to ABOUT directory...")
@@ -317,7 +294,7 @@
         copyfile(RELEASE_NOTES_HTML, notes)
     except (IOError):
         print("Could not copy release notes!")
-    
+
     bad = 0
     for i, build in enumerate(builds):
         print("="*78),("\nBuild #%d: %s\n" % (i+1, build % buildArgs)),("="*78)
@@ -325,30 +302,30 @@
             bad = 0
         else:
             bad += subprocess.call(build % buildArgs, stdout=sys.stdout, stdin=sys.stdin, shell=True)
-    
+
     try:
         print("Setting Windows version information...")
-        
+
         setAllWindowsInfo(buildArgs, versionString, thisBuildNumber, buildType)
     except (IOError, WindowsError):
         print("Could not set Windows version info!")
-    
+
     print("*"*78)
     print("Completed %d builds, %d failures in %s" % (len(builds), bad, datetime.now() - t0))
-    
+
     if bad == len(builds):
         print("Everything failed; restoring old build_info.")
         if not args.preview:
-            writeInfo(VERSION, DEBUG, BETA, BUILD_NUMBER, BUILD_TIME, 
+            writeInfo(VERSION, DEBUG, BETA, BUILD_NUMBER, BUILD_TIME,
                       BUILD_MACHINE, REPO_BRANCH, REPO_COMMIT_ID)
     else:
         print("Version: %s, build %s, DEBUG=%s, BETA=%s" %
               (versionString, thisBuildNumber, thisDebug, thisBeta))
         # Reset the DEBUG variable in the info file (local runs are always DEBUG)
         if not args.preview:
-            writeInfo(thisVersion, True, True, thisBuildNumber+1, thisTime, 
+            writeInfo(thisVersion, True, True, thisBuildNumber+1, thisTime,
                       socket.gethostname(), thisBranch, thisCommit)
-    
+
     if args.release and bad == 0:
         print("*"*78)
         print("Everything is okay; updating version info file '%s'" % VERSION_INFO_FILE)
@@ -357,8 +334,8 @@
             print("PREVIEW of info file: %s" % json.dumps(info))
         else:
             compressFiles(buildArgs)
-    
+
         # TEST
         compressFiles(buildArgs)
-            
+
     print("*"*78)