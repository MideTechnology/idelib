.project
.pydevproject

*.7z
*.bak
*.cal
*.cfg
*.cfx
*.csv
*.dat
*.ebml
*.exe
*.fid
*.fih
*.ide
*.lnk
*.mat
*.old
*.plg
*.pstat
*.pyc
*.ui
*.xls
*.xlsx
*.zip
*~

test*.xml
test*.png
test_recordings
profiling/*
assembly/*.jpg
assembly/firmware
assembly/temp
assembly/pyftdi-master
ide2mat/???2????v*
ide2mat/temp
splitter/ide_split?v*
old builds

ABOUT/slam_stick_lab_changelog.html

build/
build_64*/
dist/
*_32
*_64
*_32b
*_64b
Slam Stick Lab v*
Slam Stick Time Hub v*
Data Viewer v*
*_python
images_work
backups
slam_stick_viewer_*
about_tmp.html

mide_ebml/devinfo.xml
*_xxx.*
.idea/

drs_test/
<<<<<<< HEAD
env/
.eggs/
SlamStickLab.egg-info/
=======
venv/
>>>>>>> 52f45eae
<|MERGE_RESOLUTION|>--- conflicted
+++ resolved
@@ -61,10 +61,7 @@
 .idea/
 
 drs_test/
-<<<<<<< HEAD
 env/
 .eggs/
 SlamStickLab.egg-info/
-=======
-venv/
->>>>>>> 52f45eae
+venv/