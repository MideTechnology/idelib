--- conflicted
+++ resolved
@@ -64,10 +64,6 @@
 env/
 .eggs/
 SlamStickLab.egg-info/
-<<<<<<< HEAD
-venv/
-=======
 venv/
 htmlcov*
-.coverage
->>>>>>> 17ae7b3c
+.coverage